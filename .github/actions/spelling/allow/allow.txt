--- conflicted
+++ resolved
@@ -2,10 +2,7 @@
 allcolors
 Apc
 apc
-<<<<<<< HEAD
-=======
 backpressure
->>>>>>> e4bba3cd
 breadcrumb
 breadcrumbs
 bsd
@@ -21,10 +18,7 @@
 dalet
 Dcs
 dcs
-<<<<<<< HEAD
-=======
 deselection
->>>>>>> e4bba3cd
 dialytika
 diffing
 dje
@@ -98,10 +92,7 @@
 slnt
 Sos
 ssh
-<<<<<<< HEAD
-=======
 stakeholders
->>>>>>> e4bba3cd
 timeline
 timelines
 timestamped
