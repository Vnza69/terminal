// Copyright (c) Microsoft Corporation.
// Licensed under the MIT license.

#include "pch.h"
#include "TermControl.h"
#include <argb.h>
#include <DefaultSettings.h>
#include <unicode.hpp>
#include <Utf16Parser.hpp>
#include <WinUser.h>
#include "..\..\types\inc\GlyphWidth.hpp"

#include "TermControl.g.cpp"

using namespace ::Microsoft::Console::Types;
using namespace ::Microsoft::Terminal::Core;
using namespace winrt::Windows::UI::Xaml;
using namespace winrt::Windows::UI::Core;
using namespace winrt::Windows::System;
using namespace winrt::Microsoft::Terminal::Settings;

namespace winrt::Microsoft::Terminal::TerminalControl::implementation
{
    TermControl::TermControl() :
        TermControl(Settings::TerminalSettings{})
    {
    }

    TermControl::TermControl(Settings::IControlSettings settings) :
        _connection{ TerminalConnection::ConhostConnection(winrt::to_hstring("cmd.exe"), winrt::hstring(), 30, 80, winrt::guid()) },
        _initializedTerminal{ false },
        _root{ nullptr },
        _controlRoot{ nullptr },
        _swapChainPanel{ nullptr },
        _settings{ settings },
        _closing{ false },
        _lastScrollOffset{ std::nullopt },
        _desiredFont{ DEFAULT_FONT_FACE.c_str(), 0, 10, { 0, DEFAULT_FONT_SIZE }, CP_UTF8 },
        _actualFont{ DEFAULT_FONT_FACE.c_str(), 0, 10, { 0, DEFAULT_FONT_SIZE }, CP_UTF8, false },
        _touchAnchor{ std::nullopt },
        _leadingSurrogate{},
        _cursorTimer{}
    {
        _Create();
    }

    void TermControl::_Create()
    {
        // Create a dummy UserControl to use as the "root" of our control we'll
        //      build manually.
        Controls::UserControl myControl;
        _controlRoot = myControl;

        Controls::Grid container;

        Controls::ColumnDefinition contentColumn{};
        Controls::ColumnDefinition scrollbarColumn{};
        contentColumn.Width(GridLength{ 1.0, GridUnitType::Star });
        scrollbarColumn.Width(GridLength{ 1.0, GridUnitType::Auto });

        container.ColumnDefinitions().Append(contentColumn);
        container.ColumnDefinitions().Append(scrollbarColumn);

        _scrollBar = Controls::Primitives::ScrollBar{};
        _scrollBar.Orientation(Controls::Orientation::Vertical);
        _scrollBar.IndicatorMode(Controls::Primitives::ScrollingIndicatorMode::MouseIndicator);
        _scrollBar.HorizontalAlignment(HorizontalAlignment::Right);
        _scrollBar.VerticalAlignment(VerticalAlignment::Stretch);

        // Initialize the scrollbar with some placeholder values.
        // The scrollbar will be updated with real values on _Initialize
        _scrollBar.Maximum(1);
        _scrollBar.ViewportSize(10);
        _scrollBar.IsTabStop(false);
        _scrollBar.SmallChange(1);
        _scrollBar.LargeChange(4);
        _scrollBar.Visibility(Visibility::Visible);

        // Create the SwapChainPanel that will display our content
        Controls::SwapChainPanel swapChainPanel;

        _sizeChangedRevoker = swapChainPanel.SizeChanged(winrt::auto_revoke, { this, &TermControl::_SwapChainSizeChanged });
        _compositionScaleChangedRevoker = swapChainPanel.CompositionScaleChanged(winrt::auto_revoke, { this, &TermControl::_SwapChainScaleChanged });

        // Initialize the terminal only once the swapchainpanel is loaded - that
        //      way, we'll be able to query the real pixel size it got on layout
        _loadedRevoker = swapChainPanel.Loaded(winrt::auto_revoke, [this](auto /*s*/, auto /*e*/) {
            _InitializeTerminal();
        });

        container.Children().Append(swapChainPanel);
        container.Children().Append(_scrollBar);
        Controls::Grid::SetColumn(swapChainPanel, 0);
        Controls::Grid::SetColumn(_scrollBar, 1);

        _root = container;
        _swapChainPanel = swapChainPanel;
        _controlRoot.Content(_root);

        _ApplyUISettings();
        _ApplyConnectionSettings();

        // These are important:
        // 1. When we get tapped, focus us
        _controlRoot.Tapped([this](auto&, auto& e) {
            _controlRoot.Focus(FocusState::Pointer);
            e.Handled(true);
        });
        // 2. Make sure we can be focused (why this isn't `Focusable` I'll never know)
        _controlRoot.IsTabStop(true);
        // 3. Actually not sure about this one. Maybe it isn't necessary either.
        _controlRoot.AllowFocusOnInteraction(true);

        // DON'T CALL _InitializeTerminal here - wait until the swap chain is loaded to do that.

        // Subscribe to the connection's disconnected event and call our connection closed handlers.
        _connection.TerminalDisconnected([=]() {
            _connectionClosedHandlers();
        });
    }

    // Method Description:
    // - Given new settings for this profile, applies the settings to the current terminal.
    // Arguments:
    // - newSettings: New settings values for the profile in this terminal.
    // Return Value:
    // - <none>
    void TermControl::UpdateSettings(Settings::IControlSettings newSettings)
    {
        _settings = newSettings;

        // Dispatch a call to the UI thread to apply the new settings to the
        // terminal.
        _root.Dispatcher().RunAsync(CoreDispatcherPriority::Normal, [this]() {
            // Update our control settings
            _ApplyUISettings();
            // Update the terminal core with its new Core settings
            _terminal->UpdateSettings(_settings);

            // Refresh our font with the renderer
            _UpdateFont();

            const auto width = _swapChainPanel.ActualWidth();
            const auto height = _swapChainPanel.ActualHeight();
            if (width != 0 && height != 0)
            {
                // If the font size changed, or the _swapchainPanel's size changed
                // for any reason, we'll need to make sure to also resize the
                // buffer. _DoResize will invalidate everything for us.
                auto lock = _terminal->LockForWriting();
                _DoResize(width, height);
            }
        });
    }

    // Method Description:
    // - Style our UI elements based on the values in our _settings, and set up
    //   other control-specific settings. This method will be called whenever
    //   the settings are reloaded.
    //   * Calls _InitializeBackgroundBrush to set up the Xaml brush responsible
    //     for the control's background
    //   * Calls _BackgroundColorChanged to style the background of the control
    // - Core settings will be passed to the terminal in _InitializeTerminal
    // Arguments:
    // - <none>
    // Return Value:
    // - <none>
    void TermControl::_ApplyUISettings()
    {
        _InitializeBackgroundBrush();

        uint32_t bg = _settings.DefaultBackground();
        _BackgroundColorChanged(bg);

        // Apply padding to the root Grid
        auto thickness = _ParseThicknessFromPadding(_settings.Padding());
        _root.Padding(thickness);

        // Initialize our font information.
        const auto* fontFace = _settings.FontFace().c_str();
        const short fontHeight = gsl::narrow<short>(_settings.FontSize());
        // The font width doesn't terribly matter, we'll only be using the
        //      height to look it up
        // The other params here also largely don't matter.
        //      The family is only used to determine if the font is truetype or
        //      not, but DX doesn't use that info at all.
        //      The Codepage is additionally not actually used by the DX engine at all.
        _actualFont = { fontFace, 0, 10, { 0, fontHeight }, CP_UTF8, false };
        _desiredFont = { _actualFont };
    }

    // Method Description:
    // - Set up the brush used to display the control's background.
    // - Respects the settings for acrylic, background image and opacity from
    //   _settings.
    //   * Prioritizes the acrylic background if chosen, respecting acrylicOpacity
    //       from _settings.
    //   * If acrylic is not enabled and a backgroundImage is present, it is used,
    //       respecting the opacity and stretch mode settings from _settings.
    //   * Falls back to a solid color background from _settings if acrylic is not
    //       enabled and no background image is present.
    // - Avoids image flickering and acrylic brush redraw if settings are changed
    //   but the appropriate brush is still in place.
    // - Does not apply background color outside of acrylic mode;
    //   _BackgroundColorChanged must be called to do so.
    // Arguments:
    // - <none>
    // Return Value:
    // - <none>
    void TermControl::_InitializeBackgroundBrush()
    {
        if (_settings.UseAcrylic())
        {
            // See if we've already got an acrylic background brush
            // to avoid the flicker when setting up a new one
            auto acrylic = _root.Background().try_as<Media::AcrylicBrush>();

            // Instantiate a brush if there's not already one there
            if (acrylic == nullptr)
            {
                acrylic = Media::AcrylicBrush{};
                acrylic.BackgroundSource(Media::AcrylicBackgroundSource::HostBackdrop);
            }

            // see GH#1082: Initialize background color so we don't get a
            // fade/flash when _BackgroundColorChanged is called
            uint32_t color = _settings.DefaultBackground();
            winrt::Windows::UI::Color bgColor{};
            bgColor.R = GetRValue(color);
            bgColor.G = GetGValue(color);
            bgColor.B = GetBValue(color);
            bgColor.A = 255;

            acrylic.FallbackColor(bgColor);
            acrylic.TintColor(bgColor);

            // Apply brush settings
            acrylic.TintOpacity(_settings.TintOpacity());

            // Apply brush to control if it's not already there
            if (_root.Background() != acrylic)
            {
                _root.Background(acrylic);
            }
        }
        else if (!_settings.BackgroundImage().empty())
        {
            Windows::Foundation::Uri imageUri{ _settings.BackgroundImage() };

            // Check if the existing brush is an image brush, and if not
            // construct a new one
            auto brush = _root.Background().try_as<Media::ImageBrush>();

            if (brush == nullptr)
            {
                brush = Media::ImageBrush{};
            }

            // Check if the image brush is already pointing to the image
            // in the modified settings; if it isn't (or isn't there),
            // set a new image source for the brush
            auto imageSource = brush.ImageSource().try_as<Media::Imaging::BitmapImage>();

            if (imageSource == nullptr ||
                imageSource.UriSource() == nullptr ||
                imageSource.UriSource().RawUri() != imageUri.RawUri())
            {
                // Note that BitmapImage handles the image load asynchronously,
                // which is especially important since the image
                // may well be both large and somewhere out on the
                // internet.
                Media::Imaging::BitmapImage image(imageUri);
                brush.ImageSource(image);
            }

            // Apply stretch and opacity settings
            brush.Stretch(_settings.BackgroundImageStretchMode());
            brush.Opacity(_settings.BackgroundImageOpacity());

            // Apply brush if it isn't already there
            if (_root.Background() != brush)
            {
                _root.Background(brush);
            }
        }
        else
        {
            Media::SolidColorBrush solidColor{};
            _root.Background(solidColor);
        }
    }

    // Method Description:
    // - Style the background of the control with the provided background color
    // Arguments:
    // - color: The background color to use as a uint32 (aka DWORD COLORREF)
    // Return Value:
    // - <none>
    void TermControl::_BackgroundColorChanged(const uint32_t color)
    {
        _root.Dispatcher().RunAsync(CoreDispatcherPriority::Normal, [this, color]() {
            const auto R = GetRValue(color);
            const auto G = GetGValue(color);
            const auto B = GetBValue(color);

            winrt::Windows::UI::Color bgColor{};
            bgColor.R = R;
            bgColor.G = G;
            bgColor.B = B;
            bgColor.A = 255;

            if (_settings.UseAcrylic())
            {
                if (auto acrylic = _root.Background().try_as<Media::AcrylicBrush>())
                {
                    acrylic.FallbackColor(bgColor);
                    acrylic.TintColor(bgColor);
                }

                // If we're acrylic, we want to make sure that the default BG color
                // is transparent, so we can see the acrylic effect on text with the
                // default BG color.
                _settings.DefaultBackground(ARGB(0, R, G, B));
            }
            else if (!_settings.BackgroundImage().empty())
            {
                // This currently applies no changes to the image background
                // brush itself.

                // Set the default background as transparent to prevent the
                // DX layer from overwriting the background image
                _settings.DefaultBackground(ARGB(0, R, G, B));
            }
            else
            {
                if (auto solidColor = _root.Background().try_as<Media::SolidColorBrush>())
                {
                    solidColor.Color(bgColor);
                }

                _settings.DefaultBackground(RGB(R, G, B));
            }
        });
    }

    // Method Description:
    // - Create a connection based on the values in our settings object.
    //   * Gets the commandline and working directory out of the _settings and
    //     creates a ConhostConnection with the given commandline and starting
    //     directory.
    void TermControl::_ApplyConnectionSettings()
    {
        _connection = TerminalConnection::ConhostConnection(_settings.Commandline(), _settings.StartingDirectory(), 30, 80, winrt::guid());
    }

    TermControl::~TermControl()
    {
        Close();
    }

    UIElement TermControl::GetRoot()
    {
        return _root;
    }

    Controls::UserControl TermControl::GetControl()
    {
        return _controlRoot;
    }

    void TermControl::SwapChainChanged()
    {
        if (!_initializedTerminal)
        {
            return;
        }

        auto chain = _renderEngine->GetSwapChain();
        _swapChainPanel.Dispatcher().RunAsync(CoreDispatcherPriority::High, [=]() {
            auto lock = _terminal->LockForWriting();
            auto nativePanel = _swapChainPanel.as<ISwapChainPanelNative>();
            nativePanel->SetSwapChain(chain.Get());
        });
    }

    void TermControl::_InitializeTerminal()
    {
        if (_initializedTerminal)
        {
            return;
        }

        const auto windowWidth = _swapChainPanel.ActualWidth(); // Width() and Height() are NaN?
        const auto windowHeight = _swapChainPanel.ActualHeight();

        _terminal = std::make_unique<::Microsoft::Terminal::Core::Terminal>();

        // First create the render thread.
        // Then stash a local pointer to the render thread so we can initialize it and enable it
        // to paint itself *after* we hand off its ownership to the renderer.
        // We split up construction and initialization of the render thread object this way
        // because the renderer and render thread have circular references to each other.
        auto renderThread = std::make_unique<::Microsoft::Console::Render::RenderThread>();
        auto* const localPointerToThread = renderThread.get();

        // Now create the renderer and initialize the render thread.
        _renderer = std::make_unique<::Microsoft::Console::Render::Renderer>(_terminal.get(), nullptr, 0, std::move(renderThread));
        ::Microsoft::Console::Render::IRenderTarget& renderTarget = *_renderer;

        THROW_IF_FAILED(localPointerToThread->Initialize(_renderer.get()));

        // Set up the DX Engine
        auto dxEngine = std::make_unique<::Microsoft::Console::Render::DxEngine>();
        _renderer->AddRenderEngine(dxEngine.get());

        // Set up the renderer to be used to calculate the width of a glyph,
        //      should we be unable to figure out its width another way.
        auto pfn = std::bind(&::Microsoft::Console::Render::Renderer::IsGlyphWideByFont, _renderer.get(), std::placeholders::_1);
        SetGlyphWidthFallback(pfn);

        // Initialize our font with the renderer
        // We don't have to care about DPI. We'll get a change message immediately if it's not 96
        // and react accordingly.
        _UpdateFont();

        const COORD windowSize{ static_cast<short>(windowWidth), static_cast<short>(windowHeight) };

        // Fist set up the dx engine with the window size in pixels.
        // Then, using the font, get the number of characters that can fit.
        // Resize our terminal connection to match that size, and initialize the terminal with that size.
        const auto viewInPixels = Viewport::FromDimensions({ 0, 0 }, windowSize);
        THROW_IF_FAILED(dxEngine->SetWindowSize({ viewInPixels.Width(), viewInPixels.Height() }));
        const auto vp = dxEngine->GetViewportInCharacters(viewInPixels);
        const auto width = vp.Width();
        const auto height = vp.Height();
        _connection.Resize(height, width);

        // Override the default width and height to match the size of the swapChainPanel
        _settings.InitialCols(width);
        _settings.InitialRows(height);

        _terminal->CreateFromSettings(_settings, renderTarget);

        // Tell the DX Engine to notify us when the swap chain changes.
        dxEngine->SetCallback(std::bind(&TermControl::SwapChainChanged, this));

        THROW_IF_FAILED(dxEngine->Enable());
        _renderEngine = std::move(dxEngine);

        auto onRecieveOutputFn = [this](const hstring str) {
            _terminal->Write(str.c_str());
        };
        _connectionOutputEventToken = _connection.TerminalOutput(onRecieveOutputFn);

        auto inputFn = std::bind(&TermControl::_SendInputToConnection, this, std::placeholders::_1);
        _terminal->SetWriteInputCallback(inputFn);

        auto chain = _renderEngine->GetSwapChain();
        _swapChainPanel.Dispatcher().RunAsync(CoreDispatcherPriority::High, [this, chain]() {
            _terminal->LockConsole();
            auto nativePanel = _swapChainPanel.as<ISwapChainPanelNative>();
            nativePanel->SetSwapChain(chain.Get());
            _terminal->UnlockConsole();
        });

        // Set up the height of the ScrollViewer and the grid we're using to fake our scrolling height
        auto bottom = _terminal->GetViewport().BottomExclusive();
        auto bufferHeight = bottom;

        const auto originalMaximum = _scrollBar.Maximum();
        const auto originalMinimum = _scrollBar.Minimum();
        const auto originalValue = _scrollBar.Value();
        const auto originalViewportSize = _scrollBar.ViewportSize();

        _scrollBar.Maximum(bufferHeight - bufferHeight);
        _scrollBar.Minimum(0);
        _scrollBar.Value(0);
        _scrollBar.ViewportSize(bufferHeight);
        _scrollBar.ValueChanged({ this, &TermControl::_ScrollbarChangeHandler });

        // Apply settings for scrollbar
        if (_settings.ScrollState() == ScrollbarState::Visible)
        {
            _scrollBar.IndicatorMode(Controls::Primitives::ScrollingIndicatorMode::MouseIndicator);
        }
        else if (_settings.ScrollState() == ScrollbarState::Hidden)
        {
            _scrollBar.IndicatorMode(Controls::Primitives::ScrollingIndicatorMode::None);

            // In the scenario where the user has turned off the OS setting to automatically hide scollbars, the
            // Terminal scrollbar would still be visible; so, we need to set the control's visibility accordingly to
            // achieve the intended effect.
            _scrollBar.Visibility(Visibility::Collapsed);
        }
        else
        {
            // Default behavior
            _scrollBar.IndicatorMode(Controls::Primitives::ScrollingIndicatorMode::MouseIndicator);
        }

        _root.PointerWheelChanged({ this, &TermControl::_MouseWheelHandler });
        _root.PointerPressed({ this, &TermControl::_MouseClickHandler });
        _root.PointerMoved({ this, &TermControl::_MouseMovedHandler });
        _root.PointerReleased({ this, &TermControl::_PointerReleasedHandler });

        localPointerToThread->EnablePainting();

        // No matter what order these guys are in, The KeyDown's will fire
        //      before the CharacterRecieved, so we can't easily get characters
        //      first, then fallback to getting keys from vkeys.
        // TODO: This apparently handles keys and characters correctly, though
        //      I'd keep an eye on it, and test more.
        // I presume that the characters that aren't translated by terminalInput
        //      just end up getting ignored, and the rest of the input comes
        //      through CharacterRecieved.
        // I don't believe there's a difference between KeyDown and
        //      PreviewKeyDown for our purposes
        // These two handlers _must_ be on _controlRoot, not _root.
        _controlRoot.PreviewKeyDown({ this, &TermControl::_KeyDownHandler });
        _controlRoot.CharacterReceived({ this, &TermControl::_CharacterHandler });

        auto pfnTitleChanged = std::bind(&TermControl::_TerminalTitleChanged, this, std::placeholders::_1);
        _terminal->SetTitleChangedCallback(pfnTitleChanged);

        auto pfnBackgroundColorChanged = std::bind(&TermControl::_BackgroundColorChanged, this, std::placeholders::_1);
        _terminal->SetBackgroundCallback(pfnBackgroundColorChanged);

        auto pfnScrollPositionChanged = std::bind(&TermControl::_TerminalScrollPositionChanged, this, std::placeholders::_1, std::placeholders::_2, std::placeholders::_3);
        _terminal->SetScrollPositionChangedCallback(pfnScrollPositionChanged);

        // Set up blinking cursor
        int blinkTime = GetCaretBlinkTime();
        if (blinkTime != INFINITE)
        {
            // Create a timer
            _cursorTimer = std::make_optional(DispatcherTimer());
            _cursorTimer.value().Interval(std::chrono::milliseconds(blinkTime));
            _cursorTimer.value().Tick({ this, &TermControl::_BlinkCursor });
            _cursorTimer.value().Start();
        }
        else
        {
            // The user has disabled cursor blinking
            _cursorTimer = std::nullopt;
        }

        _gotFocusRevoker = _controlRoot.GotFocus(winrt::auto_revoke, { this, &TermControl::_GotFocusHandler });
        _lostFocusRevoker = _controlRoot.LostFocus(winrt::auto_revoke, { this, &TermControl::_LostFocusHandler });

        // Focus the control here. If we do it up above (in _Create_), then the
        //      focus won't actually get passed to us. I believe this is because
        //      we're not technically a part of the UI tree yet, so focusing us
        //      becomes a no-op.
        _controlRoot.Focus(FocusState::Programmatic);

        _connection.Start();
        _initializedTerminal = true;
    }

    void TermControl::_CharacterHandler(winrt::Windows::Foundation::IInspectable const& /*sender*/,
                                        Input::CharacterReceivedRoutedEventArgs const& e)
    {
        if (_closing)
        {
            return;
        }

        const auto ch = e.Character();

        // We want Backspace to be handled by _KeyDownHandler, so the
        // terminalInput can translate it into a \x7f. So, do nothing here, so
        // we don't end up sending both a BS and a DEL to the terminal.
        // Also skip processing DEL here, which will hit here when Ctrl+Bkspc is
        // pressed, but after it's handled by the _KeyDownHandler below.
        if (ch == UNICODE_BACKSPACE || ch == UNICODE_DEL)
        {
            return;
        }
        else if (Utf16Parser::IsLeadingSurrogate(ch))
        {
            if (_leadingSurrogate.has_value())
            {
                // we already were storing a leading surrogate but we got another one. Go ahead and send the
                // saved surrogate piece and save the new one
                auto hstr = to_hstring(_leadingSurrogate.value());
                _connection.WriteInput(hstr);
            }
            // save the leading portion of a surrogate pair so that they can be sent at the same time
            _leadingSurrogate.emplace(ch);
        }
        else if (_leadingSurrogate.has_value())
        {
            std::wstring wstr;
            wstr.reserve(2);
            wstr.push_back(_leadingSurrogate.value());
            wstr.push_back(ch);
            _leadingSurrogate.reset();

            auto hstr = to_hstring(wstr.c_str());
            _connection.WriteInput(hstr);
        }
        else
        {
            auto hstr = to_hstring(ch);
            _connection.WriteInput(hstr);
        }
        e.Handled(true);
    }

    void TermControl::_KeyDownHandler(winrt::Windows::Foundation::IInspectable const& /*sender*/,
                                      Input::KeyRoutedEventArgs const& e)
    {
        // mark event as handled and do nothing if...
        //   - closing
        //   - key modifier is pressed
        // NOTE: for key combos like CTRL + C, two events are fired (one for CTRL, one for 'C'). We care about the 'C' event and then check for key modifiers below.
        if (_closing ||
            e.OriginalKey() == VirtualKey::Control ||
            e.OriginalKey() == VirtualKey::Shift ||
            e.OriginalKey() == VirtualKey::Menu)
        {
            e.Handled(true);
            return;
        }

        auto modifiers = _GetPressedModifierKeys();

        const auto vkey = static_cast<WORD>(e.OriginalKey());

        bool handled = false;
        auto bindings = _settings.KeyBindings();
        if (bindings)
        {
            KeyChord chord(modifiers, vkey);
            handled = bindings.TryKeyChord(chord);
        }

        if (!handled)
        {
            _terminal->ClearSelection();
            // If the terminal translated the key, mark the event as handled.
            // This will prevent the system from trying to get the character out
            // of it and sending us a CharacterRecieved event.
            handled = _terminal->SendKeyEvent(vkey,
                                              WI_IsFlagSet(modifiers, KeyModifiers::Ctrl),
                                              WI_IsFlagSet(modifiers, KeyModifiers::Alt),
                                              WI_IsFlagSet(modifiers, KeyModifiers::Shift));

            if (_cursorTimer.has_value())
            {
                // Manually show the cursor when a key is pressed. Restarting
                // the timer prevents flickering.
                _terminal->SetCursorVisible(true);
                _cursorTimer.value().Start();
            }
        }

        // Manually prevent keyboard navigation with tab. We want to send tab to
        // the terminal, and we don't want to be able to escape focus of the
        // control with tab.
        if (e.OriginalKey() == VirtualKey::Tab)
        {
            handled = true;
        }

        e.Handled(handled);
    }

    // Method Description:
    // - handle a mouse click event. Begin selection process.
    // Arguments:
    // - sender: not used
    // - args: event data
    void TermControl::_MouseClickHandler(Windows::Foundation::IInspectable const& /*sender*/,
                                         Input::PointerRoutedEventArgs const& args)
    {
        const auto ptr = args.Pointer();
        const auto point = args.GetCurrentPoint(_root);

        if (ptr.PointerDeviceType() == Windows::Devices::Input::PointerDeviceType::Mouse)
        {
            // Ignore mouse events while the terminal does not have focus.
            // This prevents the user from selecting and copying text if they
            // click inside the current tab to refocus the terminal window.
            if (!_focused)
            {
                args.Handled(true);
                return;
            }

            const auto modifiers = args.KeyModifiers();
            const auto altEnabled = WI_IsFlagSet(modifiers, VirtualKeyModifiers::Menu);
            const auto shiftEnabled = WI_IsFlagSet(modifiers, VirtualKeyModifiers::Shift);

            if (point.Properties().IsLeftButtonPressed())
            {
                const auto cursorPosition = point.Position();
                const auto terminalPosition = _GetTerminalPosition(cursorPosition);

                // handle ALT key
                _terminal->SetBoxSelection(altEnabled);

                if (_IsTripleClick(cursorPosition, point.Timestamp()))
                {
                    _terminal->TripleClickSelection(terminalPosition);
                    _renderer->TriggerSelection();
                    _doubleClickOccurred = true;
                }
                else if (_IsDoubleClick(cursorPosition, point.Timestamp()))
                {
                    _terminal->DoubleClickSelection(terminalPosition);
                    _renderer->TriggerSelection();
                    _doubleClickOccurred = true;
                }
                else
                {
                    // save location before rendering
                    _terminal->SetSelectionAnchor(terminalPosition);

                    _renderer->TriggerSelection();
                    _lastMouseClick = point.Timestamp();
                    _lastMouseClickPos = cursorPosition;
                    _doubleClickOccurred = false;
                }
            }
            else if (point.Properties().IsRightButtonPressed())
            {
                // copy selection, if one exists
                if (_terminal->IsSelectionActive())
                {
                    CopySelectionToClipboard(!shiftEnabled);
                }
                // paste selection, otherwise
                else
                {
                    // attach TermControl::_SendInputToConnection() as the clipboardDataHandler.
                    // This is called when the clipboard data is loaded.
                    auto clipboardDataHandler = std::bind(&TermControl::_SendInputToConnection, this, std::placeholders::_1);
                    auto pasteArgs = winrt::make_self<PasteFromClipboardEventArgs>(clipboardDataHandler);

                    // send paste event up to TermApp
                    _clipboardPasteHandlers(*this, *pasteArgs);
                }
            }
        }
        else if (ptr.PointerDeviceType() == Windows::Devices::Input::PointerDeviceType::Touch)
        {
            const auto contactRect = point.Properties().ContactRect();
            // Set our touch rect, to start a pan.
            _touchAnchor = winrt::Windows::Foundation::Point{ contactRect.X, contactRect.Y };
        }

        args.Handled(true);
    }

    // Method Description:
    // - handle a mouse moved event. Specifically handling mouse drag to update selection process.
    // Arguments:
    // - sender: not used
    // - args: event data
    void TermControl::_MouseMovedHandler(Windows::Foundation::IInspectable const& /*sender*/,
                                         Input::PointerRoutedEventArgs const& args)
    {
        const auto ptr = args.Pointer();
        const auto point = args.GetCurrentPoint(_root);

        if (ptr.PointerDeviceType() == Windows::Devices::Input::PointerDeviceType::Mouse)
        {
            if (point.Properties().IsLeftButtonPressed())
            {
                const auto cursorPosition = point.Position();
                const auto terminalPosition = _GetTerminalPosition(cursorPosition);

                // save location (for rendering) + render
                _terminal->SetEndSelectionPosition(terminalPosition);
                _renderer->TriggerSelection();
            }
        }
        else if (ptr.PointerDeviceType() == Windows::Devices::Input::PointerDeviceType::Touch && _touchAnchor)
        {
            const auto contactRect = point.Properties().ContactRect();
            winrt::Windows::Foundation::Point newTouchPoint{ contactRect.X, contactRect.Y };
            const auto anchor = _touchAnchor.value();

            // Get the difference between the point we've dragged to and the start of the touch.
            const float fontHeight = float(_actualFont.GetSize().Y);

            const float dy = newTouchPoint.Y - anchor.Y;

            // If we've moved more than one row of text, we'll want to scroll the viewport
            if (std::abs(dy) > fontHeight)
            {
                // Multiply by -1, because moving the touch point down will
                // create a positive delta, but we want the viewport to move up,
                // so we'll need a negative scroll amount (and the inverse for
                // panning down)
                const float numRows = -1.0f * (dy / fontHeight);

                const auto currentOffset = this->GetScrollOffset();
                const double newValue = (numRows) + (currentOffset);

                // Clear our expected scroll offset. The viewport will now move
                //      in response to our user input.
                _lastScrollOffset = std::nullopt;
                _scrollBar.Value(static_cast<int>(newValue));

                // Use this point as our new scroll anchor.
                _touchAnchor = newTouchPoint;
            }
        }
        args.Handled(true);
    }

    // Method Description:
    // - Event handler for the PointerReleased event. We use this to de-anchor
    //   touch events, to stop scrolling via touch.
    // Arguments:
    // - sender: not used
    // - args: event data
    // Return Value:
    // - <none>
    void TermControl::_PointerReleasedHandler(Windows::Foundation::IInspectable const& /*sender*/,
                                              Input::PointerRoutedEventArgs const& args)
    {
        const auto ptr = args.Pointer();

        if (ptr.PointerDeviceType() == Windows::Devices::Input::PointerDeviceType::Touch)
        {
            _touchAnchor = std::nullopt;
        }

        args.Handled(true);
    }

    // Method Description:
    // - Event handler for the PointerWheelChanged event. This is raised in
    //   response to mouse wheel changes. Depending upon what modifier keys are
    //   pressed, different actions will take place.
    // Arguments:
    // - args: the event args containing information about t`he mouse wheel event.
    void TermControl::_MouseWheelHandler(Windows::Foundation::IInspectable const& /*sender*/,
                                         Input::PointerRoutedEventArgs const& args)
    {
        auto delta = args.GetCurrentPoint(_root).Properties().MouseWheelDelta();
        // Get the state of the Ctrl & Shift keys
        const auto modifiers = args.KeyModifiers();
        const auto ctrlPressed = WI_IsFlagSet(modifiers, VirtualKeyModifiers::Control);
        const auto shiftPressed = WI_IsFlagSet(modifiers, VirtualKeyModifiers::Shift);

        if (ctrlPressed && shiftPressed)
        {
            _MouseTransparencyHandler(delta);
        }
        else if (ctrlPressed)
        {
            _MouseZoomHandler(delta);
        }
        else
        {
            _MouseScrollHandler(delta);
        }
    }

    // Method Description:
    // - Adjust the opacity of the acrylic background in response to a mouse
    //   scrolling event.
    // Arguments:
    // - mouseDelta: the mouse wheel delta that triggered this event.
    void TermControl::_MouseTransparencyHandler(const double mouseDelta)
    {
        // Transparency is on a scale of [0.0,1.0], so only increment by .01.
        const auto effectiveDelta = mouseDelta < 0 ? -.01 : .01;

        if (_settings.UseAcrylic())
        {
            try
            {
                auto acrylicBrush = _root.Background().as<Media::AcrylicBrush>();
                acrylicBrush.TintOpacity(acrylicBrush.TintOpacity() + effectiveDelta);
            }
            CATCH_LOG();
        }
    }

    // Method Description:
    // - Adjust the font size of the terminal in response to a mouse scrolling
    //   event.
    // Arguments:
    // - mouseDelta: the mouse wheel delta that triggered this event.
    void TermControl::_MouseZoomHandler(const double mouseDelta)
    {
        const auto fontDelta = mouseDelta < 0 ? -1 : 1;
        try
        {
            // Make sure we have a non-zero font size
            const auto newSize = std::max(gsl::narrow<short>(_desiredFont.GetEngineSize().Y + fontDelta), static_cast<short>(1));
            const auto* fontFace = _settings.FontFace().c_str();
            _actualFont = { fontFace, 0, 10, { 0, newSize }, CP_UTF8, false };
            _desiredFont = { _actualFont };

            // Refresh our font with the renderer
            _UpdateFont();
            // Resize the terminal's BUFFER to match the new font size. This does
            // NOT change the size of the window, because that can lead to more
            // problems (like what happens when you change the font size while the
            // window is maximized?)
            auto lock = _terminal->LockForWriting();
            _DoResize(_swapChainPanel.ActualWidth(), _swapChainPanel.ActualHeight());
        }
        CATCH_LOG();
    }

    // Method Description:
    // - Scroll the visible viewport in response to a mouse wheel event.
    // Arguments:
    // - mouseDelta: the mouse wheel delta that triggered this event.
    void TermControl::_MouseScrollHandler(const double mouseDelta)
    {
        const auto currentOffset = this->GetScrollOffset();

        // negative = down, positive = up
        // However, for us, the signs are flipped.
        const auto rowDelta = mouseDelta < 0 ? 1.0 : -1.0;

        // TODO: Should we be getting some setting from the system
        //      for number of lines scrolled?
        // With one of the precision mouses, one click is always a multiple of 120,
        // but the "smooth scrolling" mode results in non-int values

        // Conhost seems to use four lines at a time, so we'll emulate that for now.
        double newValue = (4 * rowDelta) + (currentOffset);

        // Clear our expected scroll offset. The viewport will now move in
        //      response to our user input.
        _lastScrollOffset = std::nullopt;
        // The scroll bar's ValueChanged handler will actually move the viewport
        //      for us.
        _scrollBar.Value(static_cast<int>(newValue));
    }

    void TermControl::_ScrollbarChangeHandler(Windows::Foundation::IInspectable const& sender,
                                              Controls::Primitives::RangeBaseValueChangedEventArgs const& args)
    {
        const auto newValue = args.NewValue();

        // If we've stored a lastScrollOffset, that means the terminal has
        //      initiated some scrolling operation. We're responding to that event here.
        if (_lastScrollOffset.has_value())
        {
            // If this event's offset is the same as the last offset message
            //      we've sent, then clear out the expected offset. We do this
            //      because in that case, the message we're replying to was the
            //      last scroll event we raised.
            // Regardless, we're going to ignore this message, because the
            //      terminal is already in the scroll position it wants.
            const auto ourLastOffset = _lastScrollOffset.value();
            if (newValue == ourLastOffset)
            {
                _lastScrollOffset = std::nullopt;
            }
        }
        else
        {
            // This is a scroll event that wasn't initiated by the termnial
            //      itself - it was initiated by the mouse wheel, or the scrollbar.
            this->ScrollViewport(static_cast<int>(newValue));
        }
    }

    // Method Description:
    // - Event handler for the GotFocus event. This is used to start
    //   blinking the cursor when the window is focused.
    void TermControl::_GotFocusHandler(Windows::Foundation::IInspectable const& /* sender */,
                                       RoutedEventArgs const& /* args */)
    {
        if (_closing)
        {
            return;
        }
        _focused = true;

        if (_cursorTimer.has_value())
        {
            _cursorTimer.value().Start();
        }
    }

    // Method Description:
    // - Event handler for the LostFocus event. This is used to hide
    //   and stop blinking the cursor when the window loses focus.
    void TermControl::_LostFocusHandler(Windows::Foundation::IInspectable const& /* sender */,
                                        RoutedEventArgs const& /* args */)
    {
        if (_closing)
        {
            return;
        }
        _focused = false;

        if (_cursorTimer.has_value())
        {
            _cursorTimer.value().Stop();
            _terminal->SetCursorVisible(false);
        }
    }

    void TermControl::_SendInputToConnection(const std::wstring& wstr)
    {
        _connection.WriteInput(wstr);
    }

    // Method Description:
    // - Update the font with the renderer. This will be called either when the
    //      font changes or the DPI changes, as DPI changes will necessitate a
    //      font change. This method will *not* change the buffer/viewport size
    //      to account for the new glyph dimensions. Callers should make sure to
    //      appropriately call _DoResize after this method is called.
    void TermControl::_UpdateFont()
    {
        auto lock = _terminal->LockForWriting();

        const int newDpi = static_cast<int>(static_cast<double>(USER_DEFAULT_SCREEN_DPI) * _swapChainPanel.CompositionScaleX());

        // TODO: MSFT:20895307 If the font doesn't exist, this doesn't
        //      actually fail. We need a way to gracefully fallback.
        _renderer->TriggerFontChange(newDpi, _desiredFont, _actualFont);
    }

    // Method Description:
    // - Triggered when the swapchain changes size. We use this to resize the
    //      terminal buffers to match the new visible size.
    // Arguments:
    // - e: a SizeChangedEventArgs with the new dimensions of the SwapChainPanel
    void TermControl::_SwapChainSizeChanged(winrt::Windows::Foundation::IInspectable const& /*sender*/,
                                            SizeChangedEventArgs const& e)
    {
        if (!_initializedTerminal)
        {
            return;
        }

        auto lock = _terminal->LockForWriting();

        const auto foundationSize = e.NewSize();

        _DoResize(foundationSize.Width, foundationSize.Height);
    }

    void TermControl::_SwapChainScaleChanged(Windows::UI::Xaml::Controls::SwapChainPanel const& sender,
                                             Windows::Foundation::IInspectable const& /*args*/)
    {
        const auto scale = sender.CompositionScaleX();
        const auto dpi = (int)(scale * USER_DEFAULT_SCREEN_DPI);

        // TODO: MSFT: 21169071 - Shouldn't this all happen through _renderer and trigger the invalidate automatically on DPI change?
        THROW_IF_FAILED(_renderEngine->UpdateDpi(dpi));
        _renderer->TriggerRedrawAll();
    }

    // Method Description:
    // - Toggle the cursor on and off when called by the cursor blink timer.
    // Arguments:
    // - sender: not used
    // - e: not used
    void TermControl::_BlinkCursor(Windows::Foundation::IInspectable const& /* sender */,
                                   Windows::Foundation::IInspectable const& /* e */)
    {
        if ((_closing) || (!_terminal->IsCursorBlinkingAllowed() && _terminal->IsCursorVisible()))
        {
            return;
        }
        _terminal->SetCursorVisible(!_terminal->IsCursorVisible());
    }

    // Method Description:
    // - Process a resize event that was initiated by the user. This can either be due to the user resizing the window (causing the swapchain to resize) or due to the DPI changing (causing us to need to resize the buffer to match)
    // Arguments:
    // - newWidth: the new width of the swapchain, in pixels.
    // - newHeight: the new height of the swapchain, in pixels.
    void TermControl::_DoResize(const double newWidth, const double newHeight)
    {
        SIZE size;
        size.cx = static_cast<long>(newWidth);
        size.cy = static_cast<long>(newHeight);

        // Tell the dx engine that our window is now the new size.
        THROW_IF_FAILED(_renderEngine->SetWindowSize(size));

        // Invalidate everything
        _renderer->TriggerRedrawAll();

        // Convert our new dimensions to characters
        const auto viewInPixels = Viewport::FromDimensions({ 0, 0 },
                                                           { static_cast<short>(size.cx), static_cast<short>(size.cy) });
        const auto vp = _renderEngine->GetViewportInCharacters(viewInPixels);

        // If this function succeeds with S_FALSE, then the terminal didn't
        //      actually change size. No need to notify the connection of this
        //      no-op.
        // TODO: MSFT:20642295 Resizing the buffer will corrupt it
        // I believe we'll need support for CSI 2J, and additionally I think
        //      we're resetting the viewport to the top
        const HRESULT hr = _terminal->UserResize({ vp.Width(), vp.Height() });
        if (SUCCEEDED(hr) && hr != S_FALSE)
        {
            _connection.Resize(vp.Height(), vp.Width());
        }
    }

    void TermControl::_TerminalTitleChanged(const std::wstring_view& wstr)
    {
        _titleChangedHandlers(winrt::hstring{ wstr });
    }

    // Method Description:
    // - Update the postion and size of the scrollbar to match the given
    //      viewport top, viewport height, and buffer size.
    //   The change will be actually handled in _ScrollbarChangeHandler.
    //   This should be done on the UI thread. Make sure the caller is calling
    //      us in a RunAsync block.
    // Arguments:
    // - viewTop: the top of the visible viewport, in rows. 0 indicates the top
    //      of the buffer.
    // - viewHeight: the height of the viewport in rows.
    // - bufferSize: the length of the buffer, in rows
    void TermControl::_ScrollbarUpdater(Controls::Primitives::ScrollBar scrollBar,
                                        const int viewTop,
                                        const int viewHeight,
                                        const int bufferSize)
    {
        const auto hiddenContent = bufferSize - viewHeight;
        scrollBar.Maximum(hiddenContent);
        scrollBar.Minimum(0);
        scrollBar.ViewportSize(viewHeight);

        scrollBar.Value(viewTop);
    }

    // Method Description:
    // - Update the postion and size of the scrollbar to match the given
    //      viewport top, viewport height, and buffer size.
    //   Additionally fires a ScrollPositionChanged event for anyone who's
    //      registered an event handler for us.
    // Arguments:
    // - viewTop: the top of the visible viewport, in rows. 0 indicates the top
    //      of the buffer.
    // - viewHeight: the height of the viewport in rows.
    // - bufferSize: the length of the buffer, in rows
    void TermControl::_TerminalScrollPositionChanged(const int viewTop,
                                                     const int viewHeight,
                                                     const int bufferSize)
    {
        // Update our scrollbar
        _scrollBar.Dispatcher().RunAsync(CoreDispatcherPriority::Low, [=]() {
            _ScrollbarUpdater(_scrollBar, viewTop, viewHeight, bufferSize);
        });

        // Set this value as our next expected scroll position.
        _lastScrollOffset = { viewTop };
        _scrollPositionChangedHandlers(viewTop, viewHeight, bufferSize);
    }

    hstring TermControl::Title()
    {
        if (!_initializedTerminal)
            return L"";

        hstring hstr(_terminal->GetConsoleTitle());
        return hstr;
    }

    // Method Description:
    // - get text from buffer and send it to the Windows Clipboard (CascadiaWin32:main.cpp). Also removes rendering of selection.
    // Arguments:
    // - trimTrailingWhitespace: enable removing any whitespace from copied selection
    //    and get text to appear on separate lines.
    void TermControl::CopySelectionToClipboard(bool trimTrailingWhitespace)
    {
        // extract text from buffer
        const auto copiedData = _terminal->RetrieveSelectedTextFromBuffer(trimTrailingWhitespace);

        _terminal->ClearSelection();

        // send data up for clipboard
        _clipboardCopyHandlers(copiedData);
    }

    void TermControl::Close()
    {
        if (!_closing.exchange(true))
        {
            // Stop accepting new output before we disconnect everything.
            _connection.TerminalOutput(_connectionOutputEventToken);

            // Clear out the cursor timer, so it doesn't trigger again on us once we're destructed.
            if (auto localCursorTimer{ std::exchange(_cursorTimer, std::nullopt) })
            {
                localCursorTimer->Stop();
                // cursorTimer timer, now stopped, is destroyed.
            }

            if (auto localConnection{ std::exchange(_connection, nullptr) })
            {
                localConnection.Close();
                // connection is destroyed.
            }

            if (auto localRenderEngine{ std::exchange(_renderEngine, nullptr) })
            {
                if (auto localRenderer{ std::exchange(_renderer, nullptr) })
                {
                    localRenderer->TriggerTeardown();
                    // renderer is destroyed
                }
                // renderEngine is destroyed
            }

            if (auto localTerminal{ std::exchange(_terminal, nullptr) })
            {
                _initializedTerminal = false;
                // terminal is destroyed.
            }
        }
    }

    void TermControl::ScrollViewport(int viewTop)
    {
        _terminal->UserScrollViewport(viewTop);
    }

    // Method Description:
    // - Scrolls the viewport of the terminal and updates the scroll bar accordingly
    // Arguments:
    // - viewTop: the viewTop to scroll to
    // The difference between this function and ScrollViewport is that this one also
    // updates the _scrollBar after the viewport scroll. The reason _scrollBar is not updated in
    // ScrollViewport is because ScrollViewport is being called by _ScrollbarChangeHandler
    void TermControl::KeyboardScrollViewport(int viewTop)
    {
        _terminal->UserScrollViewport(viewTop);
        _lastScrollOffset = std::nullopt;
        _scrollBar.Value(static_cast<int>(viewTop));
    }

    int TermControl::GetScrollOffset()
    {
        return _terminal->GetScrollOffset();
    }

    // Function Description:
    // - Gets the height of the terminal in lines of text
    // Return Value:
    // - The height of the terminal in lines of text
    int TermControl::GetViewHeight() const
    {
        const auto viewPort = _terminal->GetViewport();
        return viewPort.Height();
    }

    // Function Description:
    // - Determines how much space (in pixels) an app would need to reserve to
    //   create a control with the settings stored in the settings param. This
    //   accounts for things like the font size and face, the initialRows and
    //   initialCols, and scrollbar visibility. The returned sized is based upon
    //   the provided DPI value
    // Arguments:
    // - settings: A IControlSettings with the settings to get the pixel size of.
    // - dpi: The DPI we should create the terminal at. This affects things such
    //   as font size, scrollbar and other control scaling, etc. Make sure the
    //   caller knows what monitor the control is about to appear on.
    // Return Value:
    // - a point containing the requested dimensions in pixels.
    winrt::Windows::Foundation::Point TermControl::GetProposedDimensions(IControlSettings const& settings, const uint32_t dpi)
    {
        // Initialize our font information.
        const auto* fontFace = settings.FontFace().c_str();
        const short fontHeight = gsl::narrow<short>(settings.FontSize());
        // The font width doesn't terribly matter, we'll only be using the
        //      height to look it up
        // The other params here also largely don't matter.
        //      The family is only used to determine if the font is truetype or
        //      not, but DX doesn't use that info at all.
        //      The Codepage is additionally not actually used by the DX engine at all.
        FontInfo actualFont = { fontFace, 0, 10, { 0, fontHeight }, CP_UTF8, false };
        FontInfoDesired desiredFont = { actualFont };

        // If the settings have negative or zero row or column counts, ignore those counts.
        // (The lower TerminalCore layer also has upper bounds as well, but at this layer
        //  we may eventually impose different ones depending on how many pixels we can address.)
        const auto cols = std::max(settings.InitialCols(), 1);
        const auto rows = std::max(settings.InitialRows(), 1);

        // Create a DX engine and initialize it with our font and DPI. We'll
        // then use it to measure how much space the requested rows and columns
        // will take up.
        // TODO: MSFT:21254947 - use a static function to do this instead of
        // instantiating a DxEngine
        auto dxEngine = std::make_unique<::Microsoft::Console::Render::DxEngine>();
        THROW_IF_FAILED(dxEngine->UpdateDpi(dpi));
        THROW_IF_FAILED(dxEngine->UpdateFont(desiredFont, actualFont));

        const float scale = dxEngine->GetScaling();
        const auto fontSize = actualFont.GetSize();

        // Manually multiply by the scaling factor. The DX engine doesn't
        // actually store the scaled font size in the fontInfo.GetSize()
        // property when the DX engine is in Composition mode (which it is for
        // the Terminal). At runtime, this is fine, as we'll transform
        // everything by our scaling, so it'll work out. However, right now we
        // need to get the exact pixel count.
        const float fFontWidth = gsl::narrow<float>(fontSize.X * scale);
        const float fFontHeight = gsl::narrow<float>(fontSize.Y * scale);

        // UWP XAML scrollbars aren't guaranteed to be the same size as the
        // ComCtl scrollbars, but it's certainly close enough.
        const auto scrollbarSize = GetSystemMetricsForDpi(SM_CXVSCROLL, dpi);

        double width = cols * fFontWidth;

        // Reserve additional space if scrollbar is intended to be visible
        if (settings.ScrollState() == ScrollbarState::Visible)
        {
            width += scrollbarSize;
        }

        double height = rows * fFontHeight;
        auto thickness = _ParseThicknessFromPadding(settings.Padding());
        width += thickness.Left + thickness.Right;
        height += thickness.Top + thickness.Bottom;

        return { gsl::narrow_cast<float>(width), gsl::narrow_cast<float>(height) };
    }

    // Method Description:
    // - Create XAML Thickness object based on padding props provided.
    //   Used for controlling the TermControl XAML Grid container's Padding prop.
    // Arguments:
    // - padding: 2D padding values
    //      Single Double value provides uniform padding
    //      Two Double values provide isometric horizontal & vertical padding
    //      Four Double values provide independent padding for 4 sides of the bounding rectangle
    // Return Value:
    // - Windows::UI::Xaml::Thickness object
    Windows::UI::Xaml::Thickness TermControl::_ParseThicknessFromPadding(const hstring padding)
    {
        const wchar_t singleCharDelim = L',';
        std::wstringstream tokenStream(padding.c_str());
        std::wstring token;
        uint8_t paddingPropIndex = 0;
        std::array<double, 4> thicknessArr = {};
        size_t* idx = nullptr;

        // Get padding values till we run out of delimiter separated values in the stream
        //  or we hit max number of allowable values (= 4) for the bounding rectangle
        // Non-numeral values detected will default to 0
        // std::getline will not throw exception unless flags are set on the wstringstream
        // std::stod will throw invalid_argument expection if the input is an invalid double value
        // std::stod will throw out_of_range expection if the input value is more than DBL_MAX
        try
        {
            for (; std::getline(tokenStream, token, singleCharDelim) && (paddingPropIndex < thicknessArr.size()); paddingPropIndex++)
            {
                // std::stod internall calls wcstod which handles whitespace prefix (which is ignored)
                //  & stops the scan when first char outside the range of radix is encountered
                // We'll be permissive till the extent that stod function allows us to be by default
                // Ex. a value like 100.3#535w2 will be read as 100.3, but ;df25 will fail
                thicknessArr[paddingPropIndex] = std::stod(token, idx);
            }
        }
        catch (...)
        {
            // If something goes wrong, even if due to a single bad padding value, we'll reset the index & return default 0 padding
            paddingPropIndex = 0;
            LOG_CAUGHT_EXCEPTION();
        }

        switch (paddingPropIndex)
        {
        case 1:
            return ThicknessHelper::FromUniformLength(thicknessArr[0]);
        case 2:
            return ThicknessHelper::FromLengths(thicknessArr[0], thicknessArr[1], thicknessArr[0], thicknessArr[1]);
        // No case for paddingPropIndex = 3, since it's not a norm to provide just Left, Top & Right padding values leaving out Bottom
        case 4:
            return ThicknessHelper::FromLengths(thicknessArr[0], thicknessArr[1], thicknessArr[2], thicknessArr[3]);
        default:
            return Thickness();
        }
    }

    // Method Description:
    // - Get the modifier keys that are currently pressed. This can be used to
    //   find out which modifiers (ctrl, alt, shift) are pressed in events that
    //   don't necessarily include that state.
    // Return Value:
    // - a KeyModifiers value with flags set for each key that's pressed.
    Settings::KeyModifiers TermControl::_GetPressedModifierKeys() const
    {
        CoreWindow window = CoreWindow::GetForCurrentThread();
        // DONT USE
        //      != CoreVirtualKeyStates::None
        // OR
        //      == CoreVirtualKeyStates::Down
        // Sometimes with the key down, the state is Down | Locked.
        // Sometimes with the key up, the state is Locked.
        // IsFlagSet(Down) is the only correct solution.
        const auto ctrlKeyState = window.GetKeyState(VirtualKey::Control);
        const auto shiftKeyState = window.GetKeyState(VirtualKey::Shift);
        const auto altKeyState = window.GetKeyState(VirtualKey::Menu);

        const auto ctrl = WI_IsFlagSet(ctrlKeyState, CoreVirtualKeyStates::Down);
        const auto shift = WI_IsFlagSet(shiftKeyState, CoreVirtualKeyStates::Down);
        const auto alt = WI_IsFlagSet(altKeyState, CoreVirtualKeyStates::Down);

        return KeyModifiers{ (ctrl ? Settings::KeyModifiers::Ctrl : Settings::KeyModifiers::None) |
                             (alt ? Settings::KeyModifiers::Alt : Settings::KeyModifiers::None) |
                             (shift ? Settings::KeyModifiers::Shift : Settings::KeyModifiers::None) };
    }

    // Method Description:
    // - Returns true if this control should close when its connection is closed.
    // Arguments:
    // - <none>
    // Return Value:
    // - true iff the control should close when the connection is closed.
    bool TermControl::ShouldCloseOnExit() const noexcept
    {
        return _settings.CloseOnExit();
    }

    // Method Description:
    // - Gets the corresponding viewport terminal position for the cursor
    //    by excluding the padding and normalizing with the font size.
    //    This is used for selection.
    // Arguments:
    // - cursorPosition: the (x,y) position of a given cursor (i.e.: mouse cursor).
    //    NOTE: origin (0,0) is top-left.
    // Return Value:
    // - the corresponding viewport terminal position for the given Point parameter
    const COORD TermControl::_GetTerminalPosition(winrt::Windows::Foundation::Point cursorPosition)
    {
        // Exclude padding from cursor position calculation
        COORD terminalPosition = {
            static_cast<SHORT>(cursorPosition.X - _root.Padding().Left),
            static_cast<SHORT>(cursorPosition.Y - _root.Padding().Top)
        };

        const auto fontSize = _actualFont.GetSize();
        FAIL_FAST_IF(fontSize.X == 0);
        FAIL_FAST_IF(fontSize.Y == 0);

        // Normalize to terminal coordinates by using font size
        terminalPosition.X /= fontSize.X;
        terminalPosition.Y /= fontSize.Y;

        return terminalPosition;
    }

<<<<<<< HEAD
    // Method Description:
    // - Checks if a double click occurred
    // Arguments:
    // - clickPos: the (x,y) position of a given cursor (i.e.: mouse cursor).
    //    NOTE: origin (0,0) is top-left.
    // - clickTime: the timestamp that the click occurred
    // Return Value:
    // - true if the new click was at the same location within the time delta
    const bool TermControl::_IsDoubleClick(winrt::Windows::Foundation::Point clickPos, TIMESTAMP clickTime) const
    {
        if (clickPos == _lastMouseClickPos)
        {
            const TIMESTAMP threshold = 500000;
            TIMESTAMP delta;
            UInt64Sub(clickTime, _lastMouseClick, &delta);
            if (delta < threshold)
            {
                return true;
            }
        }
        return false;
    }

    // Method Description:
    // - Checks if a triple click occurred
    // Arguments:
    // - clickPos: the (x,y) position of a given cursor (i.e.: mouse cursor).
    //    NOTE: origin (0,0) is top-left.
    // - clickTime: the timestamp that the click occurred
    // Return Value:
    // - true if the new click was at the same location within the time delta after a double click having occurred
    const bool TermControl::_IsTripleClick(winrt::Windows::Foundation::Point clickPos, TIMESTAMP clickTime) const
    {
        if (_doubleClickOccurred && clickPos == _lastMouseClickPos)
        {
            const TIMESTAMP threshold = 500000;
            TIMESTAMP delta;
            UInt64Sub(clickTime, _lastMouseClick, &delta);
            if (delta < threshold)
            {
                return true;
            }
        }
        return false;
    }

=======
    // clang-format off
>>>>>>> e60af3ba
    // -------------------------------- WinRT Events ---------------------------------
    // Winrt events need a method for adding a callback to the event and removing the callback.
    // These macros will define them both for you.
    DEFINE_EVENT(TermControl, TitleChanged,          _titleChangedHandlers,          TerminalControl::TitleChangedEventArgs);
    DEFINE_EVENT(TermControl, ConnectionClosed,      _connectionClosedHandlers,      TerminalControl::ConnectionClosedEventArgs);
    DEFINE_EVENT(TermControl, CopyToClipboard,       _clipboardCopyHandlers,         TerminalControl::CopyToClipboardEventArgs);
    DEFINE_EVENT(TermControl, ScrollPositionChanged, _scrollPositionChangedHandlers, TerminalControl::ScrollPositionChangedEventArgs);
    // clang-format on

    DEFINE_EVENT_WITH_TYPED_EVENT_HANDLER(TermControl, PasteFromClipboard, _clipboardPasteHandlers, TerminalControl::TermControl, TerminalControl::PasteFromClipboardEventArgs);
}
<|MERGE_RESOLUTION|>--- conflicted
+++ resolved
@@ -1,1519 +1,1515 @@
-// Copyright (c) Microsoft Corporation.
-// Licensed under the MIT license.
-
-#include "pch.h"
-#include "TermControl.h"
-#include <argb.h>
-#include <DefaultSettings.h>
-#include <unicode.hpp>
-#include <Utf16Parser.hpp>
-#include <WinUser.h>
-#include "..\..\types\inc\GlyphWidth.hpp"
-
-#include "TermControl.g.cpp"
-
-using namespace ::Microsoft::Console::Types;
-using namespace ::Microsoft::Terminal::Core;
-using namespace winrt::Windows::UI::Xaml;
-using namespace winrt::Windows::UI::Core;
-using namespace winrt::Windows::System;
-using namespace winrt::Microsoft::Terminal::Settings;
-
-namespace winrt::Microsoft::Terminal::TerminalControl::implementation
-{
-    TermControl::TermControl() :
-        TermControl(Settings::TerminalSettings{})
-    {
-    }
-
-    TermControl::TermControl(Settings::IControlSettings settings) :
-        _connection{ TerminalConnection::ConhostConnection(winrt::to_hstring("cmd.exe"), winrt::hstring(), 30, 80, winrt::guid()) },
-        _initializedTerminal{ false },
-        _root{ nullptr },
-        _controlRoot{ nullptr },
-        _swapChainPanel{ nullptr },
-        _settings{ settings },
-        _closing{ false },
-        _lastScrollOffset{ std::nullopt },
-        _desiredFont{ DEFAULT_FONT_FACE.c_str(), 0, 10, { 0, DEFAULT_FONT_SIZE }, CP_UTF8 },
-        _actualFont{ DEFAULT_FONT_FACE.c_str(), 0, 10, { 0, DEFAULT_FONT_SIZE }, CP_UTF8, false },
-        _touchAnchor{ std::nullopt },
-        _leadingSurrogate{},
-        _cursorTimer{}
-    {
-        _Create();
-    }
-
-    void TermControl::_Create()
-    {
-        // Create a dummy UserControl to use as the "root" of our control we'll
-        //      build manually.
-        Controls::UserControl myControl;
-        _controlRoot = myControl;
-
-        Controls::Grid container;
-
-        Controls::ColumnDefinition contentColumn{};
-        Controls::ColumnDefinition scrollbarColumn{};
-        contentColumn.Width(GridLength{ 1.0, GridUnitType::Star });
-        scrollbarColumn.Width(GridLength{ 1.0, GridUnitType::Auto });
-
-        container.ColumnDefinitions().Append(contentColumn);
-        container.ColumnDefinitions().Append(scrollbarColumn);
-
-        _scrollBar = Controls::Primitives::ScrollBar{};
-        _scrollBar.Orientation(Controls::Orientation::Vertical);
-        _scrollBar.IndicatorMode(Controls::Primitives::ScrollingIndicatorMode::MouseIndicator);
-        _scrollBar.HorizontalAlignment(HorizontalAlignment::Right);
-        _scrollBar.VerticalAlignment(VerticalAlignment::Stretch);
-
-        // Initialize the scrollbar with some placeholder values.
-        // The scrollbar will be updated with real values on _Initialize
-        _scrollBar.Maximum(1);
-        _scrollBar.ViewportSize(10);
-        _scrollBar.IsTabStop(false);
-        _scrollBar.SmallChange(1);
-        _scrollBar.LargeChange(4);
-        _scrollBar.Visibility(Visibility::Visible);
-
-        // Create the SwapChainPanel that will display our content
-        Controls::SwapChainPanel swapChainPanel;
-
-        _sizeChangedRevoker = swapChainPanel.SizeChanged(winrt::auto_revoke, { this, &TermControl::_SwapChainSizeChanged });
-        _compositionScaleChangedRevoker = swapChainPanel.CompositionScaleChanged(winrt::auto_revoke, { this, &TermControl::_SwapChainScaleChanged });
-
-        // Initialize the terminal only once the swapchainpanel is loaded - that
-        //      way, we'll be able to query the real pixel size it got on layout
-        _loadedRevoker = swapChainPanel.Loaded(winrt::auto_revoke, [this](auto /*s*/, auto /*e*/) {
-            _InitializeTerminal();
-        });
-
-        container.Children().Append(swapChainPanel);
-        container.Children().Append(_scrollBar);
-        Controls::Grid::SetColumn(swapChainPanel, 0);
-        Controls::Grid::SetColumn(_scrollBar, 1);
-
-        _root = container;
-        _swapChainPanel = swapChainPanel;
-        _controlRoot.Content(_root);
-
-        _ApplyUISettings();
-        _ApplyConnectionSettings();
-
-        // These are important:
-        // 1. When we get tapped, focus us
-        _controlRoot.Tapped([this](auto&, auto& e) {
-            _controlRoot.Focus(FocusState::Pointer);
-            e.Handled(true);
-        });
-        // 2. Make sure we can be focused (why this isn't `Focusable` I'll never know)
-        _controlRoot.IsTabStop(true);
-        // 3. Actually not sure about this one. Maybe it isn't necessary either.
-        _controlRoot.AllowFocusOnInteraction(true);
-
-        // DON'T CALL _InitializeTerminal here - wait until the swap chain is loaded to do that.
-
-        // Subscribe to the connection's disconnected event and call our connection closed handlers.
-        _connection.TerminalDisconnected([=]() {
-            _connectionClosedHandlers();
-        });
-    }
-
-    // Method Description:
-    // - Given new settings for this profile, applies the settings to the current terminal.
-    // Arguments:
-    // - newSettings: New settings values for the profile in this terminal.
-    // Return Value:
-    // - <none>
-    void TermControl::UpdateSettings(Settings::IControlSettings newSettings)
-    {
-        _settings = newSettings;
-
-        // Dispatch a call to the UI thread to apply the new settings to the
-        // terminal.
-        _root.Dispatcher().RunAsync(CoreDispatcherPriority::Normal, [this]() {
-            // Update our control settings
-            _ApplyUISettings();
-            // Update the terminal core with its new Core settings
-            _terminal->UpdateSettings(_settings);
-
-            // Refresh our font with the renderer
-            _UpdateFont();
-
-            const auto width = _swapChainPanel.ActualWidth();
-            const auto height = _swapChainPanel.ActualHeight();
-            if (width != 0 && height != 0)
-            {
-                // If the font size changed, or the _swapchainPanel's size changed
-                // for any reason, we'll need to make sure to also resize the
-                // buffer. _DoResize will invalidate everything for us.
-                auto lock = _terminal->LockForWriting();
-                _DoResize(width, height);
-            }
-        });
-    }
-
-    // Method Description:
-    // - Style our UI elements based on the values in our _settings, and set up
-    //   other control-specific settings. This method will be called whenever
-    //   the settings are reloaded.
-    //   * Calls _InitializeBackgroundBrush to set up the Xaml brush responsible
-    //     for the control's background
-    //   * Calls _BackgroundColorChanged to style the background of the control
-    // - Core settings will be passed to the terminal in _InitializeTerminal
-    // Arguments:
-    // - <none>
-    // Return Value:
-    // - <none>
-    void TermControl::_ApplyUISettings()
-    {
-        _InitializeBackgroundBrush();
-
-        uint32_t bg = _settings.DefaultBackground();
-        _BackgroundColorChanged(bg);
-
-        // Apply padding to the root Grid
-        auto thickness = _ParseThicknessFromPadding(_settings.Padding());
-        _root.Padding(thickness);
-
-        // Initialize our font information.
-        const auto* fontFace = _settings.FontFace().c_str();
-        const short fontHeight = gsl::narrow<short>(_settings.FontSize());
-        // The font width doesn't terribly matter, we'll only be using the
-        //      height to look it up
-        // The other params here also largely don't matter.
-        //      The family is only used to determine if the font is truetype or
-        //      not, but DX doesn't use that info at all.
-        //      The Codepage is additionally not actually used by the DX engine at all.
-        _actualFont = { fontFace, 0, 10, { 0, fontHeight }, CP_UTF8, false };
-        _desiredFont = { _actualFont };
-    }
-
-    // Method Description:
-    // - Set up the brush used to display the control's background.
-    // - Respects the settings for acrylic, background image and opacity from
-    //   _settings.
-    //   * Prioritizes the acrylic background if chosen, respecting acrylicOpacity
-    //       from _settings.
-    //   * If acrylic is not enabled and a backgroundImage is present, it is used,
-    //       respecting the opacity and stretch mode settings from _settings.
-    //   * Falls back to a solid color background from _settings if acrylic is not
-    //       enabled and no background image is present.
-    // - Avoids image flickering and acrylic brush redraw if settings are changed
-    //   but the appropriate brush is still in place.
-    // - Does not apply background color outside of acrylic mode;
-    //   _BackgroundColorChanged must be called to do so.
-    // Arguments:
-    // - <none>
-    // Return Value:
-    // - <none>
-    void TermControl::_InitializeBackgroundBrush()
-    {
-        if (_settings.UseAcrylic())
-        {
-            // See if we've already got an acrylic background brush
-            // to avoid the flicker when setting up a new one
-            auto acrylic = _root.Background().try_as<Media::AcrylicBrush>();
-
-            // Instantiate a brush if there's not already one there
-            if (acrylic == nullptr)
-            {
-                acrylic = Media::AcrylicBrush{};
-                acrylic.BackgroundSource(Media::AcrylicBackgroundSource::HostBackdrop);
-            }
-
-            // see GH#1082: Initialize background color so we don't get a
-            // fade/flash when _BackgroundColorChanged is called
-            uint32_t color = _settings.DefaultBackground();
-            winrt::Windows::UI::Color bgColor{};
-            bgColor.R = GetRValue(color);
-            bgColor.G = GetGValue(color);
-            bgColor.B = GetBValue(color);
-            bgColor.A = 255;
-
-            acrylic.FallbackColor(bgColor);
-            acrylic.TintColor(bgColor);
-
-            // Apply brush settings
-            acrylic.TintOpacity(_settings.TintOpacity());
-
-            // Apply brush to control if it's not already there
-            if (_root.Background() != acrylic)
-            {
-                _root.Background(acrylic);
-            }
-        }
-        else if (!_settings.BackgroundImage().empty())
-        {
-            Windows::Foundation::Uri imageUri{ _settings.BackgroundImage() };
-
-            // Check if the existing brush is an image brush, and if not
-            // construct a new one
-            auto brush = _root.Background().try_as<Media::ImageBrush>();
-
-            if (brush == nullptr)
-            {
-                brush = Media::ImageBrush{};
-            }
-
-            // Check if the image brush is already pointing to the image
-            // in the modified settings; if it isn't (or isn't there),
-            // set a new image source for the brush
-            auto imageSource = brush.ImageSource().try_as<Media::Imaging::BitmapImage>();
-
-            if (imageSource == nullptr ||
-                imageSource.UriSource() == nullptr ||
-                imageSource.UriSource().RawUri() != imageUri.RawUri())
-            {
-                // Note that BitmapImage handles the image load asynchronously,
-                // which is especially important since the image
-                // may well be both large and somewhere out on the
-                // internet.
-                Media::Imaging::BitmapImage image(imageUri);
-                brush.ImageSource(image);
-            }
-
-            // Apply stretch and opacity settings
-            brush.Stretch(_settings.BackgroundImageStretchMode());
-            brush.Opacity(_settings.BackgroundImageOpacity());
-
-            // Apply brush if it isn't already there
-            if (_root.Background() != brush)
-            {
-                _root.Background(brush);
-            }
-        }
-        else
-        {
-            Media::SolidColorBrush solidColor{};
-            _root.Background(solidColor);
-        }
-    }
-
-    // Method Description:
-    // - Style the background of the control with the provided background color
-    // Arguments:
-    // - color: The background color to use as a uint32 (aka DWORD COLORREF)
-    // Return Value:
-    // - <none>
-    void TermControl::_BackgroundColorChanged(const uint32_t color)
-    {
-        _root.Dispatcher().RunAsync(CoreDispatcherPriority::Normal, [this, color]() {
-            const auto R = GetRValue(color);
-            const auto G = GetGValue(color);
-            const auto B = GetBValue(color);
-
-            winrt::Windows::UI::Color bgColor{};
-            bgColor.R = R;
-            bgColor.G = G;
-            bgColor.B = B;
-            bgColor.A = 255;
-
-            if (_settings.UseAcrylic())
-            {
-                if (auto acrylic = _root.Background().try_as<Media::AcrylicBrush>())
-                {
-                    acrylic.FallbackColor(bgColor);
-                    acrylic.TintColor(bgColor);
-                }
-
-                // If we're acrylic, we want to make sure that the default BG color
-                // is transparent, so we can see the acrylic effect on text with the
-                // default BG color.
-                _settings.DefaultBackground(ARGB(0, R, G, B));
-            }
-            else if (!_settings.BackgroundImage().empty())
-            {
-                // This currently applies no changes to the image background
-                // brush itself.
-
-                // Set the default background as transparent to prevent the
-                // DX layer from overwriting the background image
-                _settings.DefaultBackground(ARGB(0, R, G, B));
-            }
-            else
-            {
-                if (auto solidColor = _root.Background().try_as<Media::SolidColorBrush>())
-                {
-                    solidColor.Color(bgColor);
-                }
-
-                _settings.DefaultBackground(RGB(R, G, B));
-            }
-        });
-    }
-
-    // Method Description:
-    // - Create a connection based on the values in our settings object.
-    //   * Gets the commandline and working directory out of the _settings and
-    //     creates a ConhostConnection with the given commandline and starting
-    //     directory.
-    void TermControl::_ApplyConnectionSettings()
-    {
-        _connection = TerminalConnection::ConhostConnection(_settings.Commandline(), _settings.StartingDirectory(), 30, 80, winrt::guid());
-    }
-
-    TermControl::~TermControl()
-    {
-        Close();
-    }
-
-    UIElement TermControl::GetRoot()
-    {
-        return _root;
-    }
-
-    Controls::UserControl TermControl::GetControl()
-    {
-        return _controlRoot;
-    }
-
-    void TermControl::SwapChainChanged()
-    {
-        if (!_initializedTerminal)
-        {
-            return;
-        }
-
-        auto chain = _renderEngine->GetSwapChain();
-        _swapChainPanel.Dispatcher().RunAsync(CoreDispatcherPriority::High, [=]() {
-            auto lock = _terminal->LockForWriting();
-            auto nativePanel = _swapChainPanel.as<ISwapChainPanelNative>();
-            nativePanel->SetSwapChain(chain.Get());
-        });
-    }
-
-    void TermControl::_InitializeTerminal()
-    {
-        if (_initializedTerminal)
-        {
-            return;
-        }
-
-        const auto windowWidth = _swapChainPanel.ActualWidth(); // Width() and Height() are NaN?
-        const auto windowHeight = _swapChainPanel.ActualHeight();
-
-        _terminal = std::make_unique<::Microsoft::Terminal::Core::Terminal>();
-
-        // First create the render thread.
-        // Then stash a local pointer to the render thread so we can initialize it and enable it
-        // to paint itself *after* we hand off its ownership to the renderer.
-        // We split up construction and initialization of the render thread object this way
-        // because the renderer and render thread have circular references to each other.
-        auto renderThread = std::make_unique<::Microsoft::Console::Render::RenderThread>();
-        auto* const localPointerToThread = renderThread.get();
-
-        // Now create the renderer and initialize the render thread.
-        _renderer = std::make_unique<::Microsoft::Console::Render::Renderer>(_terminal.get(), nullptr, 0, std::move(renderThread));
-        ::Microsoft::Console::Render::IRenderTarget& renderTarget = *_renderer;
-
-        THROW_IF_FAILED(localPointerToThread->Initialize(_renderer.get()));
-
-        // Set up the DX Engine
-        auto dxEngine = std::make_unique<::Microsoft::Console::Render::DxEngine>();
-        _renderer->AddRenderEngine(dxEngine.get());
-
-        // Set up the renderer to be used to calculate the width of a glyph,
-        //      should we be unable to figure out its width another way.
-        auto pfn = std::bind(&::Microsoft::Console::Render::Renderer::IsGlyphWideByFont, _renderer.get(), std::placeholders::_1);
-        SetGlyphWidthFallback(pfn);
-
-        // Initialize our font with the renderer
-        // We don't have to care about DPI. We'll get a change message immediately if it's not 96
-        // and react accordingly.
-        _UpdateFont();
-
-        const COORD windowSize{ static_cast<short>(windowWidth), static_cast<short>(windowHeight) };
-
-        // Fist set up the dx engine with the window size in pixels.
-        // Then, using the font, get the number of characters that can fit.
-        // Resize our terminal connection to match that size, and initialize the terminal with that size.
-        const auto viewInPixels = Viewport::FromDimensions({ 0, 0 }, windowSize);
-        THROW_IF_FAILED(dxEngine->SetWindowSize({ viewInPixels.Width(), viewInPixels.Height() }));
-        const auto vp = dxEngine->GetViewportInCharacters(viewInPixels);
-        const auto width = vp.Width();
-        const auto height = vp.Height();
-        _connection.Resize(height, width);
-
-        // Override the default width and height to match the size of the swapChainPanel
-        _settings.InitialCols(width);
-        _settings.InitialRows(height);
-
-        _terminal->CreateFromSettings(_settings, renderTarget);
-
-        // Tell the DX Engine to notify us when the swap chain changes.
-        dxEngine->SetCallback(std::bind(&TermControl::SwapChainChanged, this));
-
-        THROW_IF_FAILED(dxEngine->Enable());
-        _renderEngine = std::move(dxEngine);
-
-        auto onRecieveOutputFn = [this](const hstring str) {
-            _terminal->Write(str.c_str());
-        };
-        _connectionOutputEventToken = _connection.TerminalOutput(onRecieveOutputFn);
-
-        auto inputFn = std::bind(&TermControl::_SendInputToConnection, this, std::placeholders::_1);
-        _terminal->SetWriteInputCallback(inputFn);
-
-        auto chain = _renderEngine->GetSwapChain();
-        _swapChainPanel.Dispatcher().RunAsync(CoreDispatcherPriority::High, [this, chain]() {
-            _terminal->LockConsole();
-            auto nativePanel = _swapChainPanel.as<ISwapChainPanelNative>();
-            nativePanel->SetSwapChain(chain.Get());
-            _terminal->UnlockConsole();
-        });
-
-        // Set up the height of the ScrollViewer and the grid we're using to fake our scrolling height
-        auto bottom = _terminal->GetViewport().BottomExclusive();
-        auto bufferHeight = bottom;
-
-        const auto originalMaximum = _scrollBar.Maximum();
-        const auto originalMinimum = _scrollBar.Minimum();
-        const auto originalValue = _scrollBar.Value();
-        const auto originalViewportSize = _scrollBar.ViewportSize();
-
-        _scrollBar.Maximum(bufferHeight - bufferHeight);
-        _scrollBar.Minimum(0);
-        _scrollBar.Value(0);
-        _scrollBar.ViewportSize(bufferHeight);
-        _scrollBar.ValueChanged({ this, &TermControl::_ScrollbarChangeHandler });
-
-        // Apply settings for scrollbar
-        if (_settings.ScrollState() == ScrollbarState::Visible)
-        {
-            _scrollBar.IndicatorMode(Controls::Primitives::ScrollingIndicatorMode::MouseIndicator);
-        }
-        else if (_settings.ScrollState() == ScrollbarState::Hidden)
-        {
-            _scrollBar.IndicatorMode(Controls::Primitives::ScrollingIndicatorMode::None);
-
-            // In the scenario where the user has turned off the OS setting to automatically hide scollbars, the
-            // Terminal scrollbar would still be visible; so, we need to set the control's visibility accordingly to
-            // achieve the intended effect.
-            _scrollBar.Visibility(Visibility::Collapsed);
-        }
-        else
-        {
-            // Default behavior
-            _scrollBar.IndicatorMode(Controls::Primitives::ScrollingIndicatorMode::MouseIndicator);
-        }
-
-        _root.PointerWheelChanged({ this, &TermControl::_MouseWheelHandler });
-        _root.PointerPressed({ this, &TermControl::_MouseClickHandler });
-        _root.PointerMoved({ this, &TermControl::_MouseMovedHandler });
-        _root.PointerReleased({ this, &TermControl::_PointerReleasedHandler });
-
-        localPointerToThread->EnablePainting();
-
-        // No matter what order these guys are in, The KeyDown's will fire
-        //      before the CharacterRecieved, so we can't easily get characters
-        //      first, then fallback to getting keys from vkeys.
-        // TODO: This apparently handles keys and characters correctly, though
-        //      I'd keep an eye on it, and test more.
-        // I presume that the characters that aren't translated by terminalInput
-        //      just end up getting ignored, and the rest of the input comes
-        //      through CharacterRecieved.
-        // I don't believe there's a difference between KeyDown and
-        //      PreviewKeyDown for our purposes
-        // These two handlers _must_ be on _controlRoot, not _root.
-        _controlRoot.PreviewKeyDown({ this, &TermControl::_KeyDownHandler });
-        _controlRoot.CharacterReceived({ this, &TermControl::_CharacterHandler });
-
-        auto pfnTitleChanged = std::bind(&TermControl::_TerminalTitleChanged, this, std::placeholders::_1);
-        _terminal->SetTitleChangedCallback(pfnTitleChanged);
-
-        auto pfnBackgroundColorChanged = std::bind(&TermControl::_BackgroundColorChanged, this, std::placeholders::_1);
-        _terminal->SetBackgroundCallback(pfnBackgroundColorChanged);
-
-        auto pfnScrollPositionChanged = std::bind(&TermControl::_TerminalScrollPositionChanged, this, std::placeholders::_1, std::placeholders::_2, std::placeholders::_3);
-        _terminal->SetScrollPositionChangedCallback(pfnScrollPositionChanged);
-
-        // Set up blinking cursor
-        int blinkTime = GetCaretBlinkTime();
-        if (blinkTime != INFINITE)
-        {
-            // Create a timer
-            _cursorTimer = std::make_optional(DispatcherTimer());
-            _cursorTimer.value().Interval(std::chrono::milliseconds(blinkTime));
-            _cursorTimer.value().Tick({ this, &TermControl::_BlinkCursor });
-            _cursorTimer.value().Start();
-        }
-        else
-        {
-            // The user has disabled cursor blinking
-            _cursorTimer = std::nullopt;
-        }
-
-        _gotFocusRevoker = _controlRoot.GotFocus(winrt::auto_revoke, { this, &TermControl::_GotFocusHandler });
-        _lostFocusRevoker = _controlRoot.LostFocus(winrt::auto_revoke, { this, &TermControl::_LostFocusHandler });
-
-        // Focus the control here. If we do it up above (in _Create_), then the
-        //      focus won't actually get passed to us. I believe this is because
-        //      we're not technically a part of the UI tree yet, so focusing us
-        //      becomes a no-op.
-        _controlRoot.Focus(FocusState::Programmatic);
-
-        _connection.Start();
-        _initializedTerminal = true;
-    }
-
-    void TermControl::_CharacterHandler(winrt::Windows::Foundation::IInspectable const& /*sender*/,
-                                        Input::CharacterReceivedRoutedEventArgs const& e)
-    {
-        if (_closing)
-        {
-            return;
-        }
-
-        const auto ch = e.Character();
-
-        // We want Backspace to be handled by _KeyDownHandler, so the
-        // terminalInput can translate it into a \x7f. So, do nothing here, so
-        // we don't end up sending both a BS and a DEL to the terminal.
-        // Also skip processing DEL here, which will hit here when Ctrl+Bkspc is
-        // pressed, but after it's handled by the _KeyDownHandler below.
-        if (ch == UNICODE_BACKSPACE || ch == UNICODE_DEL)
-        {
-            return;
-        }
-        else if (Utf16Parser::IsLeadingSurrogate(ch))
-        {
-            if (_leadingSurrogate.has_value())
-            {
-                // we already were storing a leading surrogate but we got another one. Go ahead and send the
-                // saved surrogate piece and save the new one
-                auto hstr = to_hstring(_leadingSurrogate.value());
-                _connection.WriteInput(hstr);
-            }
-            // save the leading portion of a surrogate pair so that they can be sent at the same time
-            _leadingSurrogate.emplace(ch);
-        }
-        else if (_leadingSurrogate.has_value())
-        {
-            std::wstring wstr;
-            wstr.reserve(2);
-            wstr.push_back(_leadingSurrogate.value());
-            wstr.push_back(ch);
-            _leadingSurrogate.reset();
-
-            auto hstr = to_hstring(wstr.c_str());
-            _connection.WriteInput(hstr);
-        }
-        else
-        {
-            auto hstr = to_hstring(ch);
-            _connection.WriteInput(hstr);
-        }
-        e.Handled(true);
-    }
-
-    void TermControl::_KeyDownHandler(winrt::Windows::Foundation::IInspectable const& /*sender*/,
-                                      Input::KeyRoutedEventArgs const& e)
-    {
-        // mark event as handled and do nothing if...
-        //   - closing
-        //   - key modifier is pressed
-        // NOTE: for key combos like CTRL + C, two events are fired (one for CTRL, one for 'C'). We care about the 'C' event and then check for key modifiers below.
-        if (_closing ||
-            e.OriginalKey() == VirtualKey::Control ||
-            e.OriginalKey() == VirtualKey::Shift ||
-            e.OriginalKey() == VirtualKey::Menu)
-        {
-            e.Handled(true);
-            return;
-        }
-
-        auto modifiers = _GetPressedModifierKeys();
-
-        const auto vkey = static_cast<WORD>(e.OriginalKey());
-
-        bool handled = false;
-        auto bindings = _settings.KeyBindings();
-        if (bindings)
-        {
-            KeyChord chord(modifiers, vkey);
-            handled = bindings.TryKeyChord(chord);
-        }
-
-        if (!handled)
-        {
-            _terminal->ClearSelection();
-            // If the terminal translated the key, mark the event as handled.
-            // This will prevent the system from trying to get the character out
-            // of it and sending us a CharacterRecieved event.
-            handled = _terminal->SendKeyEvent(vkey,
-                                              WI_IsFlagSet(modifiers, KeyModifiers::Ctrl),
-                                              WI_IsFlagSet(modifiers, KeyModifiers::Alt),
-                                              WI_IsFlagSet(modifiers, KeyModifiers::Shift));
-
-            if (_cursorTimer.has_value())
-            {
-                // Manually show the cursor when a key is pressed. Restarting
-                // the timer prevents flickering.
-                _terminal->SetCursorVisible(true);
-                _cursorTimer.value().Start();
-            }
-        }
-
-        // Manually prevent keyboard navigation with tab. We want to send tab to
-        // the terminal, and we don't want to be able to escape focus of the
-        // control with tab.
-        if (e.OriginalKey() == VirtualKey::Tab)
-        {
-            handled = true;
-        }
-
-        e.Handled(handled);
-    }
-
-    // Method Description:
-    // - handle a mouse click event. Begin selection process.
-    // Arguments:
-    // - sender: not used
-    // - args: event data
-    void TermControl::_MouseClickHandler(Windows::Foundation::IInspectable const& /*sender*/,
-                                         Input::PointerRoutedEventArgs const& args)
-    {
-        const auto ptr = args.Pointer();
-        const auto point = args.GetCurrentPoint(_root);
-
-        if (ptr.PointerDeviceType() == Windows::Devices::Input::PointerDeviceType::Mouse)
-        {
-            // Ignore mouse events while the terminal does not have focus.
-            // This prevents the user from selecting and copying text if they
-            // click inside the current tab to refocus the terminal window.
-            if (!_focused)
-            {
-                args.Handled(true);
-                return;
-            }
-
-            const auto modifiers = args.KeyModifiers();
-            const auto altEnabled = WI_IsFlagSet(modifiers, VirtualKeyModifiers::Menu);
-            const auto shiftEnabled = WI_IsFlagSet(modifiers, VirtualKeyModifiers::Shift);
-
-            if (point.Properties().IsLeftButtonPressed())
-            {
-                const auto cursorPosition = point.Position();
-                const auto terminalPosition = _GetTerminalPosition(cursorPosition);
-
-                // handle ALT key
-                _terminal->SetBoxSelection(altEnabled);
-
-                if (_IsTripleClick(cursorPosition, point.Timestamp()))
-                {
-                    _terminal->TripleClickSelection(terminalPosition);
-                    _renderer->TriggerSelection();
-                    _doubleClickOccurred = true;
-                }
-                else if (_IsDoubleClick(cursorPosition, point.Timestamp()))
-                {
-                    _terminal->DoubleClickSelection(terminalPosition);
-                    _renderer->TriggerSelection();
-                    _doubleClickOccurred = true;
-                }
-                else
-                {
-                    // save location before rendering
-                    _terminal->SetSelectionAnchor(terminalPosition);
-
-                    _renderer->TriggerSelection();
-                    _lastMouseClick = point.Timestamp();
-                    _lastMouseClickPos = cursorPosition;
-                    _doubleClickOccurred = false;
-                }
-            }
-            else if (point.Properties().IsRightButtonPressed())
-            {
-                // copy selection, if one exists
-                if (_terminal->IsSelectionActive())
-                {
-                    CopySelectionToClipboard(!shiftEnabled);
-                }
-                // paste selection, otherwise
-                else
-                {
-                    // attach TermControl::_SendInputToConnection() as the clipboardDataHandler.
-                    // This is called when the clipboard data is loaded.
-                    auto clipboardDataHandler = std::bind(&TermControl::_SendInputToConnection, this, std::placeholders::_1);
-                    auto pasteArgs = winrt::make_self<PasteFromClipboardEventArgs>(clipboardDataHandler);
-
-                    // send paste event up to TermApp
-                    _clipboardPasteHandlers(*this, *pasteArgs);
-                }
-            }
-        }
-        else if (ptr.PointerDeviceType() == Windows::Devices::Input::PointerDeviceType::Touch)
-        {
-            const auto contactRect = point.Properties().ContactRect();
-            // Set our touch rect, to start a pan.
-            _touchAnchor = winrt::Windows::Foundation::Point{ contactRect.X, contactRect.Y };
-        }
-
-        args.Handled(true);
-    }
-
-    // Method Description:
-    // - handle a mouse moved event. Specifically handling mouse drag to update selection process.
-    // Arguments:
-    // - sender: not used
-    // - args: event data
-    void TermControl::_MouseMovedHandler(Windows::Foundation::IInspectable const& /*sender*/,
-                                         Input::PointerRoutedEventArgs const& args)
-    {
-        const auto ptr = args.Pointer();
-        const auto point = args.GetCurrentPoint(_root);
-
-        if (ptr.PointerDeviceType() == Windows::Devices::Input::PointerDeviceType::Mouse)
-        {
-            if (point.Properties().IsLeftButtonPressed())
-            {
-                const auto cursorPosition = point.Position();
-                const auto terminalPosition = _GetTerminalPosition(cursorPosition);
-
-                // save location (for rendering) + render
-                _terminal->SetEndSelectionPosition(terminalPosition);
-                _renderer->TriggerSelection();
-            }
-        }
-        else if (ptr.PointerDeviceType() == Windows::Devices::Input::PointerDeviceType::Touch && _touchAnchor)
-        {
-            const auto contactRect = point.Properties().ContactRect();
-            winrt::Windows::Foundation::Point newTouchPoint{ contactRect.X, contactRect.Y };
-            const auto anchor = _touchAnchor.value();
-
-            // Get the difference between the point we've dragged to and the start of the touch.
-            const float fontHeight = float(_actualFont.GetSize().Y);
-
-            const float dy = newTouchPoint.Y - anchor.Y;
-
-            // If we've moved more than one row of text, we'll want to scroll the viewport
-            if (std::abs(dy) > fontHeight)
-            {
-                // Multiply by -1, because moving the touch point down will
-                // create a positive delta, but we want the viewport to move up,
-                // so we'll need a negative scroll amount (and the inverse for
-                // panning down)
-                const float numRows = -1.0f * (dy / fontHeight);
-
-                const auto currentOffset = this->GetScrollOffset();
-                const double newValue = (numRows) + (currentOffset);
-
-                // Clear our expected scroll offset. The viewport will now move
-                //      in response to our user input.
-                _lastScrollOffset = std::nullopt;
-                _scrollBar.Value(static_cast<int>(newValue));
-
-                // Use this point as our new scroll anchor.
-                _touchAnchor = newTouchPoint;
-            }
-        }
-        args.Handled(true);
-    }
-
-    // Method Description:
-    // - Event handler for the PointerReleased event. We use this to de-anchor
-    //   touch events, to stop scrolling via touch.
-    // Arguments:
-    // - sender: not used
-    // - args: event data
-    // Return Value:
-    // - <none>
-    void TermControl::_PointerReleasedHandler(Windows::Foundation::IInspectable const& /*sender*/,
-                                              Input::PointerRoutedEventArgs const& args)
-    {
-        const auto ptr = args.Pointer();
-
-        if (ptr.PointerDeviceType() == Windows::Devices::Input::PointerDeviceType::Touch)
-        {
-            _touchAnchor = std::nullopt;
-        }
-
-        args.Handled(true);
-    }
-
-    // Method Description:
-    // - Event handler for the PointerWheelChanged event. This is raised in
-    //   response to mouse wheel changes. Depending upon what modifier keys are
-    //   pressed, different actions will take place.
-    // Arguments:
-    // - args: the event args containing information about t`he mouse wheel event.
-    void TermControl::_MouseWheelHandler(Windows::Foundation::IInspectable const& /*sender*/,
-                                         Input::PointerRoutedEventArgs const& args)
-    {
-        auto delta = args.GetCurrentPoint(_root).Properties().MouseWheelDelta();
-        // Get the state of the Ctrl & Shift keys
-        const auto modifiers = args.KeyModifiers();
-        const auto ctrlPressed = WI_IsFlagSet(modifiers, VirtualKeyModifiers::Control);
-        const auto shiftPressed = WI_IsFlagSet(modifiers, VirtualKeyModifiers::Shift);
-
-        if (ctrlPressed && shiftPressed)
-        {
-            _MouseTransparencyHandler(delta);
-        }
-        else if (ctrlPressed)
-        {
-            _MouseZoomHandler(delta);
-        }
-        else
-        {
-            _MouseScrollHandler(delta);
-        }
-    }
-
-    // Method Description:
-    // - Adjust the opacity of the acrylic background in response to a mouse
-    //   scrolling event.
-    // Arguments:
-    // - mouseDelta: the mouse wheel delta that triggered this event.
-    void TermControl::_MouseTransparencyHandler(const double mouseDelta)
-    {
-        // Transparency is on a scale of [0.0,1.0], so only increment by .01.
-        const auto effectiveDelta = mouseDelta < 0 ? -.01 : .01;
-
-        if (_settings.UseAcrylic())
-        {
-            try
-            {
-                auto acrylicBrush = _root.Background().as<Media::AcrylicBrush>();
-                acrylicBrush.TintOpacity(acrylicBrush.TintOpacity() + effectiveDelta);
-            }
-            CATCH_LOG();
-        }
-    }
-
-    // Method Description:
-    // - Adjust the font size of the terminal in response to a mouse scrolling
-    //   event.
-    // Arguments:
-    // - mouseDelta: the mouse wheel delta that triggered this event.
-    void TermControl::_MouseZoomHandler(const double mouseDelta)
-    {
-        const auto fontDelta = mouseDelta < 0 ? -1 : 1;
-        try
-        {
-            // Make sure we have a non-zero font size
-            const auto newSize = std::max(gsl::narrow<short>(_desiredFont.GetEngineSize().Y + fontDelta), static_cast<short>(1));
-            const auto* fontFace = _settings.FontFace().c_str();
-            _actualFont = { fontFace, 0, 10, { 0, newSize }, CP_UTF8, false };
-            _desiredFont = { _actualFont };
-
-            // Refresh our font with the renderer
-            _UpdateFont();
-            // Resize the terminal's BUFFER to match the new font size. This does
-            // NOT change the size of the window, because that can lead to more
-            // problems (like what happens when you change the font size while the
-            // window is maximized?)
-            auto lock = _terminal->LockForWriting();
-            _DoResize(_swapChainPanel.ActualWidth(), _swapChainPanel.ActualHeight());
-        }
-        CATCH_LOG();
-    }
-
-    // Method Description:
-    // - Scroll the visible viewport in response to a mouse wheel event.
-    // Arguments:
-    // - mouseDelta: the mouse wheel delta that triggered this event.
-    void TermControl::_MouseScrollHandler(const double mouseDelta)
-    {
-        const auto currentOffset = this->GetScrollOffset();
-
-        // negative = down, positive = up
-        // However, for us, the signs are flipped.
-        const auto rowDelta = mouseDelta < 0 ? 1.0 : -1.0;
-
-        // TODO: Should we be getting some setting from the system
-        //      for number of lines scrolled?
-        // With one of the precision mouses, one click is always a multiple of 120,
-        // but the "smooth scrolling" mode results in non-int values
-
-        // Conhost seems to use four lines at a time, so we'll emulate that for now.
-        double newValue = (4 * rowDelta) + (currentOffset);
-
-        // Clear our expected scroll offset. The viewport will now move in
-        //      response to our user input.
-        _lastScrollOffset = std::nullopt;
-        // The scroll bar's ValueChanged handler will actually move the viewport
-        //      for us.
-        _scrollBar.Value(static_cast<int>(newValue));
-    }
-
-    void TermControl::_ScrollbarChangeHandler(Windows::Foundation::IInspectable const& sender,
-                                              Controls::Primitives::RangeBaseValueChangedEventArgs const& args)
-    {
-        const auto newValue = args.NewValue();
-
-        // If we've stored a lastScrollOffset, that means the terminal has
-        //      initiated some scrolling operation. We're responding to that event here.
-        if (_lastScrollOffset.has_value())
-        {
-            // If this event's offset is the same as the last offset message
-            //      we've sent, then clear out the expected offset. We do this
-            //      because in that case, the message we're replying to was the
-            //      last scroll event we raised.
-            // Regardless, we're going to ignore this message, because the
-            //      terminal is already in the scroll position it wants.
-            const auto ourLastOffset = _lastScrollOffset.value();
-            if (newValue == ourLastOffset)
-            {
-                _lastScrollOffset = std::nullopt;
-            }
-        }
-        else
-        {
-            // This is a scroll event that wasn't initiated by the termnial
-            //      itself - it was initiated by the mouse wheel, or the scrollbar.
-            this->ScrollViewport(static_cast<int>(newValue));
-        }
-    }
-
-    // Method Description:
-    // - Event handler for the GotFocus event. This is used to start
-    //   blinking the cursor when the window is focused.
-    void TermControl::_GotFocusHandler(Windows::Foundation::IInspectable const& /* sender */,
-                                       RoutedEventArgs const& /* args */)
-    {
-        if (_closing)
-        {
-            return;
-        }
-        _focused = true;
-
-        if (_cursorTimer.has_value())
-        {
-            _cursorTimer.value().Start();
-        }
-    }
-
-    // Method Description:
-    // - Event handler for the LostFocus event. This is used to hide
-    //   and stop blinking the cursor when the window loses focus.
-    void TermControl::_LostFocusHandler(Windows::Foundation::IInspectable const& /* sender */,
-                                        RoutedEventArgs const& /* args */)
-    {
-        if (_closing)
-        {
-            return;
-        }
-        _focused = false;
-
-        if (_cursorTimer.has_value())
-        {
-            _cursorTimer.value().Stop();
-            _terminal->SetCursorVisible(false);
-        }
-    }
-
-    void TermControl::_SendInputToConnection(const std::wstring& wstr)
-    {
-        _connection.WriteInput(wstr);
-    }
-
-    // Method Description:
-    // - Update the font with the renderer. This will be called either when the
-    //      font changes or the DPI changes, as DPI changes will necessitate a
-    //      font change. This method will *not* change the buffer/viewport size
-    //      to account for the new glyph dimensions. Callers should make sure to
-    //      appropriately call _DoResize after this method is called.
-    void TermControl::_UpdateFont()
-    {
-        auto lock = _terminal->LockForWriting();
-
-        const int newDpi = static_cast<int>(static_cast<double>(USER_DEFAULT_SCREEN_DPI) * _swapChainPanel.CompositionScaleX());
-
-        // TODO: MSFT:20895307 If the font doesn't exist, this doesn't
-        //      actually fail. We need a way to gracefully fallback.
-        _renderer->TriggerFontChange(newDpi, _desiredFont, _actualFont);
-    }
-
-    // Method Description:
-    // - Triggered when the swapchain changes size. We use this to resize the
-    //      terminal buffers to match the new visible size.
-    // Arguments:
-    // - e: a SizeChangedEventArgs with the new dimensions of the SwapChainPanel
-    void TermControl::_SwapChainSizeChanged(winrt::Windows::Foundation::IInspectable const& /*sender*/,
-                                            SizeChangedEventArgs const& e)
-    {
-        if (!_initializedTerminal)
-        {
-            return;
-        }
-
-        auto lock = _terminal->LockForWriting();
-
-        const auto foundationSize = e.NewSize();
-
-        _DoResize(foundationSize.Width, foundationSize.Height);
-    }
-
-    void TermControl::_SwapChainScaleChanged(Windows::UI::Xaml::Controls::SwapChainPanel const& sender,
-                                             Windows::Foundation::IInspectable const& /*args*/)
-    {
-        const auto scale = sender.CompositionScaleX();
-        const auto dpi = (int)(scale * USER_DEFAULT_SCREEN_DPI);
-
-        // TODO: MSFT: 21169071 - Shouldn't this all happen through _renderer and trigger the invalidate automatically on DPI change?
-        THROW_IF_FAILED(_renderEngine->UpdateDpi(dpi));
-        _renderer->TriggerRedrawAll();
-    }
-
-    // Method Description:
-    // - Toggle the cursor on and off when called by the cursor blink timer.
-    // Arguments:
-    // - sender: not used
-    // - e: not used
-    void TermControl::_BlinkCursor(Windows::Foundation::IInspectable const& /* sender */,
-                                   Windows::Foundation::IInspectable const& /* e */)
-    {
-        if ((_closing) || (!_terminal->IsCursorBlinkingAllowed() && _terminal->IsCursorVisible()))
-        {
-            return;
-        }
-        _terminal->SetCursorVisible(!_terminal->IsCursorVisible());
-    }
-
-    // Method Description:
-    // - Process a resize event that was initiated by the user. This can either be due to the user resizing the window (causing the swapchain to resize) or due to the DPI changing (causing us to need to resize the buffer to match)
-    // Arguments:
-    // - newWidth: the new width of the swapchain, in pixels.
-    // - newHeight: the new height of the swapchain, in pixels.
-    void TermControl::_DoResize(const double newWidth, const double newHeight)
-    {
-        SIZE size;
-        size.cx = static_cast<long>(newWidth);
-        size.cy = static_cast<long>(newHeight);
-
-        // Tell the dx engine that our window is now the new size.
-        THROW_IF_FAILED(_renderEngine->SetWindowSize(size));
-
-        // Invalidate everything
-        _renderer->TriggerRedrawAll();
-
-        // Convert our new dimensions to characters
-        const auto viewInPixels = Viewport::FromDimensions({ 0, 0 },
-                                                           { static_cast<short>(size.cx), static_cast<short>(size.cy) });
-        const auto vp = _renderEngine->GetViewportInCharacters(viewInPixels);
-
-        // If this function succeeds with S_FALSE, then the terminal didn't
-        //      actually change size. No need to notify the connection of this
-        //      no-op.
-        // TODO: MSFT:20642295 Resizing the buffer will corrupt it
-        // I believe we'll need support for CSI 2J, and additionally I think
-        //      we're resetting the viewport to the top
-        const HRESULT hr = _terminal->UserResize({ vp.Width(), vp.Height() });
-        if (SUCCEEDED(hr) && hr != S_FALSE)
-        {
-            _connection.Resize(vp.Height(), vp.Width());
-        }
-    }
-
-    void TermControl::_TerminalTitleChanged(const std::wstring_view& wstr)
-    {
-        _titleChangedHandlers(winrt::hstring{ wstr });
-    }
-
-    // Method Description:
-    // - Update the postion and size of the scrollbar to match the given
-    //      viewport top, viewport height, and buffer size.
-    //   The change will be actually handled in _ScrollbarChangeHandler.
-    //   This should be done on the UI thread. Make sure the caller is calling
-    //      us in a RunAsync block.
-    // Arguments:
-    // - viewTop: the top of the visible viewport, in rows. 0 indicates the top
-    //      of the buffer.
-    // - viewHeight: the height of the viewport in rows.
-    // - bufferSize: the length of the buffer, in rows
-    void TermControl::_ScrollbarUpdater(Controls::Primitives::ScrollBar scrollBar,
-                                        const int viewTop,
-                                        const int viewHeight,
-                                        const int bufferSize)
-    {
-        const auto hiddenContent = bufferSize - viewHeight;
-        scrollBar.Maximum(hiddenContent);
-        scrollBar.Minimum(0);
-        scrollBar.ViewportSize(viewHeight);
-
-        scrollBar.Value(viewTop);
-    }
-
-    // Method Description:
-    // - Update the postion and size of the scrollbar to match the given
-    //      viewport top, viewport height, and buffer size.
-    //   Additionally fires a ScrollPositionChanged event for anyone who's
-    //      registered an event handler for us.
-    // Arguments:
-    // - viewTop: the top of the visible viewport, in rows. 0 indicates the top
-    //      of the buffer.
-    // - viewHeight: the height of the viewport in rows.
-    // - bufferSize: the length of the buffer, in rows
-    void TermControl::_TerminalScrollPositionChanged(const int viewTop,
-                                                     const int viewHeight,
-                                                     const int bufferSize)
-    {
-        // Update our scrollbar
-        _scrollBar.Dispatcher().RunAsync(CoreDispatcherPriority::Low, [=]() {
-            _ScrollbarUpdater(_scrollBar, viewTop, viewHeight, bufferSize);
-        });
-
-        // Set this value as our next expected scroll position.
-        _lastScrollOffset = { viewTop };
-        _scrollPositionChangedHandlers(viewTop, viewHeight, bufferSize);
-    }
-
-    hstring TermControl::Title()
-    {
-        if (!_initializedTerminal)
-            return L"";
-
-        hstring hstr(_terminal->GetConsoleTitle());
-        return hstr;
-    }
-
-    // Method Description:
-    // - get text from buffer and send it to the Windows Clipboard (CascadiaWin32:main.cpp). Also removes rendering of selection.
-    // Arguments:
-    // - trimTrailingWhitespace: enable removing any whitespace from copied selection
-    //    and get text to appear on separate lines.
-    void TermControl::CopySelectionToClipboard(bool trimTrailingWhitespace)
-    {
-        // extract text from buffer
-        const auto copiedData = _terminal->RetrieveSelectedTextFromBuffer(trimTrailingWhitespace);
-
-        _terminal->ClearSelection();
-
-        // send data up for clipboard
-        _clipboardCopyHandlers(copiedData);
-    }
-
-    void TermControl::Close()
-    {
-        if (!_closing.exchange(true))
-        {
-            // Stop accepting new output before we disconnect everything.
-            _connection.TerminalOutput(_connectionOutputEventToken);
-
-            // Clear out the cursor timer, so it doesn't trigger again on us once we're destructed.
-            if (auto localCursorTimer{ std::exchange(_cursorTimer, std::nullopt) })
-            {
-                localCursorTimer->Stop();
-                // cursorTimer timer, now stopped, is destroyed.
-            }
-
-            if (auto localConnection{ std::exchange(_connection, nullptr) })
-            {
-                localConnection.Close();
-                // connection is destroyed.
-            }
-
-            if (auto localRenderEngine{ std::exchange(_renderEngine, nullptr) })
-            {
-                if (auto localRenderer{ std::exchange(_renderer, nullptr) })
-                {
-                    localRenderer->TriggerTeardown();
-                    // renderer is destroyed
-                }
-                // renderEngine is destroyed
-            }
-
-            if (auto localTerminal{ std::exchange(_terminal, nullptr) })
-            {
-                _initializedTerminal = false;
-                // terminal is destroyed.
-            }
-        }
-    }
-
-    void TermControl::ScrollViewport(int viewTop)
-    {
-        _terminal->UserScrollViewport(viewTop);
-    }
-
-    // Method Description:
-    // - Scrolls the viewport of the terminal and updates the scroll bar accordingly
-    // Arguments:
-    // - viewTop: the viewTop to scroll to
-    // The difference between this function and ScrollViewport is that this one also
-    // updates the _scrollBar after the viewport scroll. The reason _scrollBar is not updated in
-    // ScrollViewport is because ScrollViewport is being called by _ScrollbarChangeHandler
-    void TermControl::KeyboardScrollViewport(int viewTop)
-    {
-        _terminal->UserScrollViewport(viewTop);
-        _lastScrollOffset = std::nullopt;
-        _scrollBar.Value(static_cast<int>(viewTop));
-    }
-
-    int TermControl::GetScrollOffset()
-    {
-        return _terminal->GetScrollOffset();
-    }
-
-    // Function Description:
-    // - Gets the height of the terminal in lines of text
-    // Return Value:
-    // - The height of the terminal in lines of text
-    int TermControl::GetViewHeight() const
-    {
-        const auto viewPort = _terminal->GetViewport();
-        return viewPort.Height();
-    }
-
-    // Function Description:
-    // - Determines how much space (in pixels) an app would need to reserve to
-    //   create a control with the settings stored in the settings param. This
-    //   accounts for things like the font size and face, the initialRows and
-    //   initialCols, and scrollbar visibility. The returned sized is based upon
-    //   the provided DPI value
-    // Arguments:
-    // - settings: A IControlSettings with the settings to get the pixel size of.
-    // - dpi: The DPI we should create the terminal at. This affects things such
-    //   as font size, scrollbar and other control scaling, etc. Make sure the
-    //   caller knows what monitor the control is about to appear on.
-    // Return Value:
-    // - a point containing the requested dimensions in pixels.
-    winrt::Windows::Foundation::Point TermControl::GetProposedDimensions(IControlSettings const& settings, const uint32_t dpi)
-    {
-        // Initialize our font information.
-        const auto* fontFace = settings.FontFace().c_str();
-        const short fontHeight = gsl::narrow<short>(settings.FontSize());
-        // The font width doesn't terribly matter, we'll only be using the
-        //      height to look it up
-        // The other params here also largely don't matter.
-        //      The family is only used to determine if the font is truetype or
-        //      not, but DX doesn't use that info at all.
-        //      The Codepage is additionally not actually used by the DX engine at all.
-        FontInfo actualFont = { fontFace, 0, 10, { 0, fontHeight }, CP_UTF8, false };
-        FontInfoDesired desiredFont = { actualFont };
-
-        // If the settings have negative or zero row or column counts, ignore those counts.
-        // (The lower TerminalCore layer also has upper bounds as well, but at this layer
-        //  we may eventually impose different ones depending on how many pixels we can address.)
-        const auto cols = std::max(settings.InitialCols(), 1);
-        const auto rows = std::max(settings.InitialRows(), 1);
-
-        // Create a DX engine and initialize it with our font and DPI. We'll
-        // then use it to measure how much space the requested rows and columns
-        // will take up.
-        // TODO: MSFT:21254947 - use a static function to do this instead of
-        // instantiating a DxEngine
-        auto dxEngine = std::make_unique<::Microsoft::Console::Render::DxEngine>();
-        THROW_IF_FAILED(dxEngine->UpdateDpi(dpi));
-        THROW_IF_FAILED(dxEngine->UpdateFont(desiredFont, actualFont));
-
-        const float scale = dxEngine->GetScaling();
-        const auto fontSize = actualFont.GetSize();
-
-        // Manually multiply by the scaling factor. The DX engine doesn't
-        // actually store the scaled font size in the fontInfo.GetSize()
-        // property when the DX engine is in Composition mode (which it is for
-        // the Terminal). At runtime, this is fine, as we'll transform
-        // everything by our scaling, so it'll work out. However, right now we
-        // need to get the exact pixel count.
-        const float fFontWidth = gsl::narrow<float>(fontSize.X * scale);
-        const float fFontHeight = gsl::narrow<float>(fontSize.Y * scale);
-
-        // UWP XAML scrollbars aren't guaranteed to be the same size as the
-        // ComCtl scrollbars, but it's certainly close enough.
-        const auto scrollbarSize = GetSystemMetricsForDpi(SM_CXVSCROLL, dpi);
-
-        double width = cols * fFontWidth;
-
-        // Reserve additional space if scrollbar is intended to be visible
-        if (settings.ScrollState() == ScrollbarState::Visible)
-        {
-            width += scrollbarSize;
-        }
-
-        double height = rows * fFontHeight;
-        auto thickness = _ParseThicknessFromPadding(settings.Padding());
-        width += thickness.Left + thickness.Right;
-        height += thickness.Top + thickness.Bottom;
-
-        return { gsl::narrow_cast<float>(width), gsl::narrow_cast<float>(height) };
-    }
-
-    // Method Description:
-    // - Create XAML Thickness object based on padding props provided.
-    //   Used for controlling the TermControl XAML Grid container's Padding prop.
-    // Arguments:
-    // - padding: 2D padding values
-    //      Single Double value provides uniform padding
-    //      Two Double values provide isometric horizontal & vertical padding
-    //      Four Double values provide independent padding for 4 sides of the bounding rectangle
-    // Return Value:
-    // - Windows::UI::Xaml::Thickness object
-    Windows::UI::Xaml::Thickness TermControl::_ParseThicknessFromPadding(const hstring padding)
-    {
-        const wchar_t singleCharDelim = L',';
-        std::wstringstream tokenStream(padding.c_str());
-        std::wstring token;
-        uint8_t paddingPropIndex = 0;
-        std::array<double, 4> thicknessArr = {};
-        size_t* idx = nullptr;
-
-        // Get padding values till we run out of delimiter separated values in the stream
-        //  or we hit max number of allowable values (= 4) for the bounding rectangle
-        // Non-numeral values detected will default to 0
-        // std::getline will not throw exception unless flags are set on the wstringstream
-        // std::stod will throw invalid_argument expection if the input is an invalid double value
-        // std::stod will throw out_of_range expection if the input value is more than DBL_MAX
-        try
-        {
-            for (; std::getline(tokenStream, token, singleCharDelim) && (paddingPropIndex < thicknessArr.size()); paddingPropIndex++)
-            {
-                // std::stod internall calls wcstod which handles whitespace prefix (which is ignored)
-                //  & stops the scan when first char outside the range of radix is encountered
-                // We'll be permissive till the extent that stod function allows us to be by default
-                // Ex. a value like 100.3#535w2 will be read as 100.3, but ;df25 will fail
-                thicknessArr[paddingPropIndex] = std::stod(token, idx);
-            }
-        }
-        catch (...)
-        {
-            // If something goes wrong, even if due to a single bad padding value, we'll reset the index & return default 0 padding
-            paddingPropIndex = 0;
-            LOG_CAUGHT_EXCEPTION();
-        }
-
-        switch (paddingPropIndex)
-        {
-        case 1:
-            return ThicknessHelper::FromUniformLength(thicknessArr[0]);
-        case 2:
-            return ThicknessHelper::FromLengths(thicknessArr[0], thicknessArr[1], thicknessArr[0], thicknessArr[1]);
-        // No case for paddingPropIndex = 3, since it's not a norm to provide just Left, Top & Right padding values leaving out Bottom
-        case 4:
-            return ThicknessHelper::FromLengths(thicknessArr[0], thicknessArr[1], thicknessArr[2], thicknessArr[3]);
-        default:
-            return Thickness();
-        }
-    }
-
-    // Method Description:
-    // - Get the modifier keys that are currently pressed. This can be used to
-    //   find out which modifiers (ctrl, alt, shift) are pressed in events that
-    //   don't necessarily include that state.
-    // Return Value:
-    // - a KeyModifiers value with flags set for each key that's pressed.
-    Settings::KeyModifiers TermControl::_GetPressedModifierKeys() const
-    {
-        CoreWindow window = CoreWindow::GetForCurrentThread();
-        // DONT USE
-        //      != CoreVirtualKeyStates::None
-        // OR
-        //      == CoreVirtualKeyStates::Down
-        // Sometimes with the key down, the state is Down | Locked.
-        // Sometimes with the key up, the state is Locked.
-        // IsFlagSet(Down) is the only correct solution.
-        const auto ctrlKeyState = window.GetKeyState(VirtualKey::Control);
-        const auto shiftKeyState = window.GetKeyState(VirtualKey::Shift);
-        const auto altKeyState = window.GetKeyState(VirtualKey::Menu);
-
-        const auto ctrl = WI_IsFlagSet(ctrlKeyState, CoreVirtualKeyStates::Down);
-        const auto shift = WI_IsFlagSet(shiftKeyState, CoreVirtualKeyStates::Down);
-        const auto alt = WI_IsFlagSet(altKeyState, CoreVirtualKeyStates::Down);
-
-        return KeyModifiers{ (ctrl ? Settings::KeyModifiers::Ctrl : Settings::KeyModifiers::None) |
-                             (alt ? Settings::KeyModifiers::Alt : Settings::KeyModifiers::None) |
-                             (shift ? Settings::KeyModifiers::Shift : Settings::KeyModifiers::None) };
-    }
-
-    // Method Description:
-    // - Returns true if this control should close when its connection is closed.
-    // Arguments:
-    // - <none>
-    // Return Value:
-    // - true iff the control should close when the connection is closed.
-    bool TermControl::ShouldCloseOnExit() const noexcept
-    {
-        return _settings.CloseOnExit();
-    }
-
-    // Method Description:
-    // - Gets the corresponding viewport terminal position for the cursor
-    //    by excluding the padding and normalizing with the font size.
-    //    This is used for selection.
-    // Arguments:
-    // - cursorPosition: the (x,y) position of a given cursor (i.e.: mouse cursor).
-    //    NOTE: origin (0,0) is top-left.
-    // Return Value:
-    // - the corresponding viewport terminal position for the given Point parameter
-    const COORD TermControl::_GetTerminalPosition(winrt::Windows::Foundation::Point cursorPosition)
-    {
-        // Exclude padding from cursor position calculation
-        COORD terminalPosition = {
-            static_cast<SHORT>(cursorPosition.X - _root.Padding().Left),
-            static_cast<SHORT>(cursorPosition.Y - _root.Padding().Top)
-        };
-
-        const auto fontSize = _actualFont.GetSize();
-        FAIL_FAST_IF(fontSize.X == 0);
-        FAIL_FAST_IF(fontSize.Y == 0);
-
-        // Normalize to terminal coordinates by using font size
-        terminalPosition.X /= fontSize.X;
-        terminalPosition.Y /= fontSize.Y;
-
-        return terminalPosition;
-    }
-
-<<<<<<< HEAD
-    // Method Description:
-    // - Checks if a double click occurred
-    // Arguments:
-    // - clickPos: the (x,y) position of a given cursor (i.e.: mouse cursor).
-    //    NOTE: origin (0,0) is top-left.
-    // - clickTime: the timestamp that the click occurred
-    // Return Value:
-    // - true if the new click was at the same location within the time delta
-    const bool TermControl::_IsDoubleClick(winrt::Windows::Foundation::Point clickPos, TIMESTAMP clickTime) const
-    {
-        if (clickPos == _lastMouseClickPos)
-        {
-            const TIMESTAMP threshold = 500000;
-            TIMESTAMP delta;
-            UInt64Sub(clickTime, _lastMouseClick, &delta);
-            if (delta < threshold)
-            {
-                return true;
-            }
-        }
-        return false;
-    }
-
-    // Method Description:
-    // - Checks if a triple click occurred
-    // Arguments:
-    // - clickPos: the (x,y) position of a given cursor (i.e.: mouse cursor).
-    //    NOTE: origin (0,0) is top-left.
-    // - clickTime: the timestamp that the click occurred
-    // Return Value:
-    // - true if the new click was at the same location within the time delta after a double click having occurred
-    const bool TermControl::_IsTripleClick(winrt::Windows::Foundation::Point clickPos, TIMESTAMP clickTime) const
-    {
-        if (_doubleClickOccurred && clickPos == _lastMouseClickPos)
-        {
-            const TIMESTAMP threshold = 500000;
-            TIMESTAMP delta;
-            UInt64Sub(clickTime, _lastMouseClick, &delta);
-            if (delta < threshold)
-            {
-                return true;
-            }
-        }
-        return false;
-    }
-
-=======
-    // clang-format off
->>>>>>> e60af3ba
-    // -------------------------------- WinRT Events ---------------------------------
-    // Winrt events need a method for adding a callback to the event and removing the callback.
-    // These macros will define them both for you.
-    DEFINE_EVENT(TermControl, TitleChanged,          _titleChangedHandlers,          TerminalControl::TitleChangedEventArgs);
-    DEFINE_EVENT(TermControl, ConnectionClosed,      _connectionClosedHandlers,      TerminalControl::ConnectionClosedEventArgs);
-    DEFINE_EVENT(TermControl, CopyToClipboard,       _clipboardCopyHandlers,         TerminalControl::CopyToClipboardEventArgs);
-    DEFINE_EVENT(TermControl, ScrollPositionChanged, _scrollPositionChangedHandlers, TerminalControl::ScrollPositionChangedEventArgs);
-    // clang-format on
-
-    DEFINE_EVENT_WITH_TYPED_EVENT_HANDLER(TermControl, PasteFromClipboard, _clipboardPasteHandlers, TerminalControl::TermControl, TerminalControl::PasteFromClipboardEventArgs);
-}
+// Copyright (c) Microsoft Corporation.
+// Licensed under the MIT license.
+
+#include "pch.h"
+#include "TermControl.h"
+#include <argb.h>
+#include <DefaultSettings.h>
+#include <unicode.hpp>
+#include <Utf16Parser.hpp>
+#include <WinUser.h>
+#include "..\..\types\inc\GlyphWidth.hpp"
+
+#include "TermControl.g.cpp"
+
+using namespace ::Microsoft::Console::Types;
+using namespace ::Microsoft::Terminal::Core;
+using namespace winrt::Windows::UI::Xaml;
+using namespace winrt::Windows::UI::Core;
+using namespace winrt::Windows::System;
+using namespace winrt::Microsoft::Terminal::Settings;
+
+namespace winrt::Microsoft::Terminal::TerminalControl::implementation
+{
+    TermControl::TermControl() :
+        TermControl(Settings::TerminalSettings{})
+    {
+    }
+
+    TermControl::TermControl(Settings::IControlSettings settings) :
+        _connection{ TerminalConnection::ConhostConnection(winrt::to_hstring("cmd.exe"), winrt::hstring(), 30, 80, winrt::guid()) },
+        _initializedTerminal{ false },
+        _root{ nullptr },
+        _controlRoot{ nullptr },
+        _swapChainPanel{ nullptr },
+        _settings{ settings },
+        _closing{ false },
+        _lastScrollOffset{ std::nullopt },
+        _desiredFont{ DEFAULT_FONT_FACE.c_str(), 0, 10, { 0, DEFAULT_FONT_SIZE }, CP_UTF8 },
+        _actualFont{ DEFAULT_FONT_FACE.c_str(), 0, 10, { 0, DEFAULT_FONT_SIZE }, CP_UTF8, false },
+        _touchAnchor{ std::nullopt },
+        _leadingSurrogate{},
+        _cursorTimer{}
+    {
+        _Create();
+    }
+
+    void TermControl::_Create()
+    {
+        // Create a dummy UserControl to use as the "root" of our control we'll
+        //      build manually.
+        Controls::UserControl myControl;
+        _controlRoot = myControl;
+
+        Controls::Grid container;
+
+        Controls::ColumnDefinition contentColumn{};
+        Controls::ColumnDefinition scrollbarColumn{};
+        contentColumn.Width(GridLength{ 1.0, GridUnitType::Star });
+        scrollbarColumn.Width(GridLength{ 1.0, GridUnitType::Auto });
+
+        container.ColumnDefinitions().Append(contentColumn);
+        container.ColumnDefinitions().Append(scrollbarColumn);
+
+        _scrollBar = Controls::Primitives::ScrollBar{};
+        _scrollBar.Orientation(Controls::Orientation::Vertical);
+        _scrollBar.IndicatorMode(Controls::Primitives::ScrollingIndicatorMode::MouseIndicator);
+        _scrollBar.HorizontalAlignment(HorizontalAlignment::Right);
+        _scrollBar.VerticalAlignment(VerticalAlignment::Stretch);
+
+        // Initialize the scrollbar with some placeholder values.
+        // The scrollbar will be updated with real values on _Initialize
+        _scrollBar.Maximum(1);
+        _scrollBar.ViewportSize(10);
+        _scrollBar.IsTabStop(false);
+        _scrollBar.SmallChange(1);
+        _scrollBar.LargeChange(4);
+        _scrollBar.Visibility(Visibility::Visible);
+
+        // Create the SwapChainPanel that will display our content
+        Controls::SwapChainPanel swapChainPanel;
+
+        _sizeChangedRevoker = swapChainPanel.SizeChanged(winrt::auto_revoke, { this, &TermControl::_SwapChainSizeChanged });
+        _compositionScaleChangedRevoker = swapChainPanel.CompositionScaleChanged(winrt::auto_revoke, { this, &TermControl::_SwapChainScaleChanged });
+
+        // Initialize the terminal only once the swapchainpanel is loaded - that
+        //      way, we'll be able to query the real pixel size it got on layout
+        _loadedRevoker = swapChainPanel.Loaded(winrt::auto_revoke, [this](auto /*s*/, auto /*e*/) {
+            _InitializeTerminal();
+        });
+
+        container.Children().Append(swapChainPanel);
+        container.Children().Append(_scrollBar);
+        Controls::Grid::SetColumn(swapChainPanel, 0);
+        Controls::Grid::SetColumn(_scrollBar, 1);
+
+        _root = container;
+        _swapChainPanel = swapChainPanel;
+        _controlRoot.Content(_root);
+
+        _ApplyUISettings();
+        _ApplyConnectionSettings();
+
+        // These are important:
+        // 1. When we get tapped, focus us
+        _controlRoot.Tapped([this](auto&, auto& e) {
+            _controlRoot.Focus(FocusState::Pointer);
+            e.Handled(true);
+        });
+        // 2. Make sure we can be focused (why this isn't `Focusable` I'll never know)
+        _controlRoot.IsTabStop(true);
+        // 3. Actually not sure about this one. Maybe it isn't necessary either.
+        _controlRoot.AllowFocusOnInteraction(true);
+
+        // DON'T CALL _InitializeTerminal here - wait until the swap chain is loaded to do that.
+
+        // Subscribe to the connection's disconnected event and call our connection closed handlers.
+        _connection.TerminalDisconnected([=]() {
+            _connectionClosedHandlers();
+        });
+    }
+
+    // Method Description:
+    // - Given new settings for this profile, applies the settings to the current terminal.
+    // Arguments:
+    // - newSettings: New settings values for the profile in this terminal.
+    // Return Value:
+    // - <none>
+    void TermControl::UpdateSettings(Settings::IControlSettings newSettings)
+    {
+        _settings = newSettings;
+
+        // Dispatch a call to the UI thread to apply the new settings to the
+        // terminal.
+        _root.Dispatcher().RunAsync(CoreDispatcherPriority::Normal, [this]() {
+            // Update our control settings
+            _ApplyUISettings();
+            // Update the terminal core with its new Core settings
+            _terminal->UpdateSettings(_settings);
+
+            // Refresh our font with the renderer
+            _UpdateFont();
+
+            const auto width = _swapChainPanel.ActualWidth();
+            const auto height = _swapChainPanel.ActualHeight();
+            if (width != 0 && height != 0)
+            {
+                // If the font size changed, or the _swapchainPanel's size changed
+                // for any reason, we'll need to make sure to also resize the
+                // buffer. _DoResize will invalidate everything for us.
+                auto lock = _terminal->LockForWriting();
+                _DoResize(width, height);
+            }
+        });
+    }
+
+    // Method Description:
+    // - Style our UI elements based on the values in our _settings, and set up
+    //   other control-specific settings. This method will be called whenever
+    //   the settings are reloaded.
+    //   * Calls _InitializeBackgroundBrush to set up the Xaml brush responsible
+    //     for the control's background
+    //   * Calls _BackgroundColorChanged to style the background of the control
+    // - Core settings will be passed to the terminal in _InitializeTerminal
+    // Arguments:
+    // - <none>
+    // Return Value:
+    // - <none>
+    void TermControl::_ApplyUISettings()
+    {
+        _InitializeBackgroundBrush();
+
+        uint32_t bg = _settings.DefaultBackground();
+        _BackgroundColorChanged(bg);
+
+        // Apply padding to the root Grid
+        auto thickness = _ParseThicknessFromPadding(_settings.Padding());
+        _root.Padding(thickness);
+
+        // Initialize our font information.
+        const auto* fontFace = _settings.FontFace().c_str();
+        const short fontHeight = gsl::narrow<short>(_settings.FontSize());
+        // The font width doesn't terribly matter, we'll only be using the
+        //      height to look it up
+        // The other params here also largely don't matter.
+        //      The family is only used to determine if the font is truetype or
+        //      not, but DX doesn't use that info at all.
+        //      The Codepage is additionally not actually used by the DX engine at all.
+        _actualFont = { fontFace, 0, 10, { 0, fontHeight }, CP_UTF8, false };
+        _desiredFont = { _actualFont };
+    }
+
+    // Method Description:
+    // - Set up the brush used to display the control's background.
+    // - Respects the settings for acrylic, background image and opacity from
+    //   _settings.
+    //   * Prioritizes the acrylic background if chosen, respecting acrylicOpacity
+    //       from _settings.
+    //   * If acrylic is not enabled and a backgroundImage is present, it is used,
+    //       respecting the opacity and stretch mode settings from _settings.
+    //   * Falls back to a solid color background from _settings if acrylic is not
+    //       enabled and no background image is present.
+    // - Avoids image flickering and acrylic brush redraw if settings are changed
+    //   but the appropriate brush is still in place.
+    // - Does not apply background color outside of acrylic mode;
+    //   _BackgroundColorChanged must be called to do so.
+    // Arguments:
+    // - <none>
+    // Return Value:
+    // - <none>
+    void TermControl::_InitializeBackgroundBrush()
+    {
+        if (_settings.UseAcrylic())
+        {
+            // See if we've already got an acrylic background brush
+            // to avoid the flicker when setting up a new one
+            auto acrylic = _root.Background().try_as<Media::AcrylicBrush>();
+
+            // Instantiate a brush if there's not already one there
+            if (acrylic == nullptr)
+            {
+                acrylic = Media::AcrylicBrush{};
+                acrylic.BackgroundSource(Media::AcrylicBackgroundSource::HostBackdrop);
+            }
+
+            // see GH#1082: Initialize background color so we don't get a
+            // fade/flash when _BackgroundColorChanged is called
+            uint32_t color = _settings.DefaultBackground();
+            winrt::Windows::UI::Color bgColor{};
+            bgColor.R = GetRValue(color);
+            bgColor.G = GetGValue(color);
+            bgColor.B = GetBValue(color);
+            bgColor.A = 255;
+
+            acrylic.FallbackColor(bgColor);
+            acrylic.TintColor(bgColor);
+
+            // Apply brush settings
+            acrylic.TintOpacity(_settings.TintOpacity());
+
+            // Apply brush to control if it's not already there
+            if (_root.Background() != acrylic)
+            {
+                _root.Background(acrylic);
+            }
+        }
+        else if (!_settings.BackgroundImage().empty())
+        {
+            Windows::Foundation::Uri imageUri{ _settings.BackgroundImage() };
+
+            // Check if the existing brush is an image brush, and if not
+            // construct a new one
+            auto brush = _root.Background().try_as<Media::ImageBrush>();
+
+            if (brush == nullptr)
+            {
+                brush = Media::ImageBrush{};
+            }
+
+            // Check if the image brush is already pointing to the image
+            // in the modified settings; if it isn't (or isn't there),
+            // set a new image source for the brush
+            auto imageSource = brush.ImageSource().try_as<Media::Imaging::BitmapImage>();
+
+            if (imageSource == nullptr ||
+                imageSource.UriSource() == nullptr ||
+                imageSource.UriSource().RawUri() != imageUri.RawUri())
+            {
+                // Note that BitmapImage handles the image load asynchronously,
+                // which is especially important since the image
+                // may well be both large and somewhere out on the
+                // internet.
+                Media::Imaging::BitmapImage image(imageUri);
+                brush.ImageSource(image);
+            }
+
+            // Apply stretch and opacity settings
+            brush.Stretch(_settings.BackgroundImageStretchMode());
+            brush.Opacity(_settings.BackgroundImageOpacity());
+
+            // Apply brush if it isn't already there
+            if (_root.Background() != brush)
+            {
+                _root.Background(brush);
+            }
+        }
+        else
+        {
+            Media::SolidColorBrush solidColor{};
+            _root.Background(solidColor);
+        }
+    }
+
+    // Method Description:
+    // - Style the background of the control with the provided background color
+    // Arguments:
+    // - color: The background color to use as a uint32 (aka DWORD COLORREF)
+    // Return Value:
+    // - <none>
+    void TermControl::_BackgroundColorChanged(const uint32_t color)
+    {
+        _root.Dispatcher().RunAsync(CoreDispatcherPriority::Normal, [this, color]() {
+            const auto R = GetRValue(color);
+            const auto G = GetGValue(color);
+            const auto B = GetBValue(color);
+
+            winrt::Windows::UI::Color bgColor{};
+            bgColor.R = R;
+            bgColor.G = G;
+            bgColor.B = B;
+            bgColor.A = 255;
+
+            if (_settings.UseAcrylic())
+            {
+                if (auto acrylic = _root.Background().try_as<Media::AcrylicBrush>())
+                {
+                    acrylic.FallbackColor(bgColor);
+                    acrylic.TintColor(bgColor);
+                }
+
+                // If we're acrylic, we want to make sure that the default BG color
+                // is transparent, so we can see the acrylic effect on text with the
+                // default BG color.
+                _settings.DefaultBackground(ARGB(0, R, G, B));
+            }
+            else if (!_settings.BackgroundImage().empty())
+            {
+                // This currently applies no changes to the image background
+                // brush itself.
+
+                // Set the default background as transparent to prevent the
+                // DX layer from overwriting the background image
+                _settings.DefaultBackground(ARGB(0, R, G, B));
+            }
+            else
+            {
+                if (auto solidColor = _root.Background().try_as<Media::SolidColorBrush>())
+                {
+                    solidColor.Color(bgColor);
+                }
+
+                _settings.DefaultBackground(RGB(R, G, B));
+            }
+        });
+    }
+
+    // Method Description:
+    // - Create a connection based on the values in our settings object.
+    //   * Gets the commandline and working directory out of the _settings and
+    //     creates a ConhostConnection with the given commandline and starting
+    //     directory.
+    void TermControl::_ApplyConnectionSettings()
+    {
+        _connection = TerminalConnection::ConhostConnection(_settings.Commandline(), _settings.StartingDirectory(), 30, 80, winrt::guid());
+    }
+
+    TermControl::~TermControl()
+    {
+        Close();
+    }
+
+    UIElement TermControl::GetRoot()
+    {
+        return _root;
+    }
+
+    Controls::UserControl TermControl::GetControl()
+    {
+        return _controlRoot;
+    }
+
+    void TermControl::SwapChainChanged()
+    {
+        if (!_initializedTerminal)
+        {
+            return;
+        }
+
+        auto chain = _renderEngine->GetSwapChain();
+        _swapChainPanel.Dispatcher().RunAsync(CoreDispatcherPriority::High, [=]() {
+            auto lock = _terminal->LockForWriting();
+            auto nativePanel = _swapChainPanel.as<ISwapChainPanelNative>();
+            nativePanel->SetSwapChain(chain.Get());
+        });
+    }
+
+    void TermControl::_InitializeTerminal()
+    {
+        if (_initializedTerminal)
+        {
+            return;
+        }
+
+        const auto windowWidth = _swapChainPanel.ActualWidth(); // Width() and Height() are NaN?
+        const auto windowHeight = _swapChainPanel.ActualHeight();
+
+        _terminal = std::make_unique<::Microsoft::Terminal::Core::Terminal>();
+
+        // First create the render thread.
+        // Then stash a local pointer to the render thread so we can initialize it and enable it
+        // to paint itself *after* we hand off its ownership to the renderer.
+        // We split up construction and initialization of the render thread object this way
+        // because the renderer and render thread have circular references to each other.
+        auto renderThread = std::make_unique<::Microsoft::Console::Render::RenderThread>();
+        auto* const localPointerToThread = renderThread.get();
+
+        // Now create the renderer and initialize the render thread.
+        _renderer = std::make_unique<::Microsoft::Console::Render::Renderer>(_terminal.get(), nullptr, 0, std::move(renderThread));
+        ::Microsoft::Console::Render::IRenderTarget& renderTarget = *_renderer;
+
+        THROW_IF_FAILED(localPointerToThread->Initialize(_renderer.get()));
+
+        // Set up the DX Engine
+        auto dxEngine = std::make_unique<::Microsoft::Console::Render::DxEngine>();
+        _renderer->AddRenderEngine(dxEngine.get());
+
+        // Set up the renderer to be used to calculate the width of a glyph,
+        //      should we be unable to figure out its width another way.
+        auto pfn = std::bind(&::Microsoft::Console::Render::Renderer::IsGlyphWideByFont, _renderer.get(), std::placeholders::_1);
+        SetGlyphWidthFallback(pfn);
+
+        // Initialize our font with the renderer
+        // We don't have to care about DPI. We'll get a change message immediately if it's not 96
+        // and react accordingly.
+        _UpdateFont();
+
+        const COORD windowSize{ static_cast<short>(windowWidth), static_cast<short>(windowHeight) };
+
+        // Fist set up the dx engine with the window size in pixels.
+        // Then, using the font, get the number of characters that can fit.
+        // Resize our terminal connection to match that size, and initialize the terminal with that size.
+        const auto viewInPixels = Viewport::FromDimensions({ 0, 0 }, windowSize);
+        THROW_IF_FAILED(dxEngine->SetWindowSize({ viewInPixels.Width(), viewInPixels.Height() }));
+        const auto vp = dxEngine->GetViewportInCharacters(viewInPixels);
+        const auto width = vp.Width();
+        const auto height = vp.Height();
+        _connection.Resize(height, width);
+
+        // Override the default width and height to match the size of the swapChainPanel
+        _settings.InitialCols(width);
+        _settings.InitialRows(height);
+
+        _terminal->CreateFromSettings(_settings, renderTarget);
+
+        // Tell the DX Engine to notify us when the swap chain changes.
+        dxEngine->SetCallback(std::bind(&TermControl::SwapChainChanged, this));
+
+        THROW_IF_FAILED(dxEngine->Enable());
+        _renderEngine = std::move(dxEngine);
+
+        auto onRecieveOutputFn = [this](const hstring str) {
+            _terminal->Write(str.c_str());
+        };
+        _connectionOutputEventToken = _connection.TerminalOutput(onRecieveOutputFn);
+
+        auto inputFn = std::bind(&TermControl::_SendInputToConnection, this, std::placeholders::_1);
+        _terminal->SetWriteInputCallback(inputFn);
+
+        auto chain = _renderEngine->GetSwapChain();
+        _swapChainPanel.Dispatcher().RunAsync(CoreDispatcherPriority::High, [this, chain]() {
+            _terminal->LockConsole();
+            auto nativePanel = _swapChainPanel.as<ISwapChainPanelNative>();
+            nativePanel->SetSwapChain(chain.Get());
+            _terminal->UnlockConsole();
+        });
+
+        // Set up the height of the ScrollViewer and the grid we're using to fake our scrolling height
+        auto bottom = _terminal->GetViewport().BottomExclusive();
+        auto bufferHeight = bottom;
+
+        const auto originalMaximum = _scrollBar.Maximum();
+        const auto originalMinimum = _scrollBar.Minimum();
+        const auto originalValue = _scrollBar.Value();
+        const auto originalViewportSize = _scrollBar.ViewportSize();
+
+        _scrollBar.Maximum(bufferHeight - bufferHeight);
+        _scrollBar.Minimum(0);
+        _scrollBar.Value(0);
+        _scrollBar.ViewportSize(bufferHeight);
+        _scrollBar.ValueChanged({ this, &TermControl::_ScrollbarChangeHandler });
+
+        // Apply settings for scrollbar
+        if (_settings.ScrollState() == ScrollbarState::Visible)
+        {
+            _scrollBar.IndicatorMode(Controls::Primitives::ScrollingIndicatorMode::MouseIndicator);
+        }
+        else if (_settings.ScrollState() == ScrollbarState::Hidden)
+        {
+            _scrollBar.IndicatorMode(Controls::Primitives::ScrollingIndicatorMode::None);
+
+            // In the scenario where the user has turned off the OS setting to automatically hide scollbars, the
+            // Terminal scrollbar would still be visible; so, we need to set the control's visibility accordingly to
+            // achieve the intended effect.
+            _scrollBar.Visibility(Visibility::Collapsed);
+        }
+        else
+        {
+            // Default behavior
+            _scrollBar.IndicatorMode(Controls::Primitives::ScrollingIndicatorMode::MouseIndicator);
+        }
+
+        _root.PointerWheelChanged({ this, &TermControl::_MouseWheelHandler });
+        _root.PointerPressed({ this, &TermControl::_MouseClickHandler });
+        _root.PointerMoved({ this, &TermControl::_MouseMovedHandler });
+        _root.PointerReleased({ this, &TermControl::_PointerReleasedHandler });
+
+        localPointerToThread->EnablePainting();
+
+        // No matter what order these guys are in, The KeyDown's will fire
+        //      before the CharacterRecieved, so we can't easily get characters
+        //      first, then fallback to getting keys from vkeys.
+        // TODO: This apparently handles keys and characters correctly, though
+        //      I'd keep an eye on it, and test more.
+        // I presume that the characters that aren't translated by terminalInput
+        //      just end up getting ignored, and the rest of the input comes
+        //      through CharacterRecieved.
+        // I don't believe there's a difference between KeyDown and
+        //      PreviewKeyDown for our purposes
+        // These two handlers _must_ be on _controlRoot, not _root.
+        _controlRoot.PreviewKeyDown({ this, &TermControl::_KeyDownHandler });
+        _controlRoot.CharacterReceived({ this, &TermControl::_CharacterHandler });
+
+        auto pfnTitleChanged = std::bind(&TermControl::_TerminalTitleChanged, this, std::placeholders::_1);
+        _terminal->SetTitleChangedCallback(pfnTitleChanged);
+
+        auto pfnBackgroundColorChanged = std::bind(&TermControl::_BackgroundColorChanged, this, std::placeholders::_1);
+        _terminal->SetBackgroundCallback(pfnBackgroundColorChanged);
+
+        auto pfnScrollPositionChanged = std::bind(&TermControl::_TerminalScrollPositionChanged, this, std::placeholders::_1, std::placeholders::_2, std::placeholders::_3);
+        _terminal->SetScrollPositionChangedCallback(pfnScrollPositionChanged);
+
+        // Set up blinking cursor
+        int blinkTime = GetCaretBlinkTime();
+        if (blinkTime != INFINITE)
+        {
+            // Create a timer
+            _cursorTimer = std::make_optional(DispatcherTimer());
+            _cursorTimer.value().Interval(std::chrono::milliseconds(blinkTime));
+            _cursorTimer.value().Tick({ this, &TermControl::_BlinkCursor });
+            _cursorTimer.value().Start();
+        }
+        else
+        {
+            // The user has disabled cursor blinking
+            _cursorTimer = std::nullopt;
+        }
+
+        _gotFocusRevoker = _controlRoot.GotFocus(winrt::auto_revoke, { this, &TermControl::_GotFocusHandler });
+        _lostFocusRevoker = _controlRoot.LostFocus(winrt::auto_revoke, { this, &TermControl::_LostFocusHandler });
+
+        // Focus the control here. If we do it up above (in _Create_), then the
+        //      focus won't actually get passed to us. I believe this is because
+        //      we're not technically a part of the UI tree yet, so focusing us
+        //      becomes a no-op.
+        _controlRoot.Focus(FocusState::Programmatic);
+
+        _connection.Start();
+        _initializedTerminal = true;
+    }
+
+    void TermControl::_CharacterHandler(winrt::Windows::Foundation::IInspectable const& /*sender*/,
+                                        Input::CharacterReceivedRoutedEventArgs const& e)
+    {
+        if (_closing)
+        {
+            return;
+        }
+
+        const auto ch = e.Character();
+
+        // We want Backspace to be handled by _KeyDownHandler, so the
+        // terminalInput can translate it into a \x7f. So, do nothing here, so
+        // we don't end up sending both a BS and a DEL to the terminal.
+        // Also skip processing DEL here, which will hit here when Ctrl+Bkspc is
+        // pressed, but after it's handled by the _KeyDownHandler below.
+        if (ch == UNICODE_BACKSPACE || ch == UNICODE_DEL)
+        {
+            return;
+        }
+        else if (Utf16Parser::IsLeadingSurrogate(ch))
+        {
+            if (_leadingSurrogate.has_value())
+            {
+                // we already were storing a leading surrogate but we got another one. Go ahead and send the
+                // saved surrogate piece and save the new one
+                auto hstr = to_hstring(_leadingSurrogate.value());
+                _connection.WriteInput(hstr);
+            }
+            // save the leading portion of a surrogate pair so that they can be sent at the same time
+            _leadingSurrogate.emplace(ch);
+        }
+        else if (_leadingSurrogate.has_value())
+        {
+            std::wstring wstr;
+            wstr.reserve(2);
+            wstr.push_back(_leadingSurrogate.value());
+            wstr.push_back(ch);
+            _leadingSurrogate.reset();
+
+            auto hstr = to_hstring(wstr.c_str());
+            _connection.WriteInput(hstr);
+        }
+        else
+        {
+            auto hstr = to_hstring(ch);
+            _connection.WriteInput(hstr);
+        }
+        e.Handled(true);
+    }
+
+    void TermControl::_KeyDownHandler(winrt::Windows::Foundation::IInspectable const& /*sender*/,
+                                      Input::KeyRoutedEventArgs const& e)
+    {
+        // mark event as handled and do nothing if...
+        //   - closing
+        //   - key modifier is pressed
+        // NOTE: for key combos like CTRL + C, two events are fired (one for CTRL, one for 'C'). We care about the 'C' event and then check for key modifiers below.
+        if (_closing ||
+            e.OriginalKey() == VirtualKey::Control ||
+            e.OriginalKey() == VirtualKey::Shift ||
+            e.OriginalKey() == VirtualKey::Menu)
+        {
+            e.Handled(true);
+            return;
+        }
+
+        auto modifiers = _GetPressedModifierKeys();
+
+        const auto vkey = static_cast<WORD>(e.OriginalKey());
+
+        bool handled = false;
+        auto bindings = _settings.KeyBindings();
+        if (bindings)
+        {
+            KeyChord chord(modifiers, vkey);
+            handled = bindings.TryKeyChord(chord);
+        }
+
+        if (!handled)
+        {
+            _terminal->ClearSelection();
+            // If the terminal translated the key, mark the event as handled.
+            // This will prevent the system from trying to get the character out
+            // of it and sending us a CharacterRecieved event.
+            handled = _terminal->SendKeyEvent(vkey,
+                                              WI_IsFlagSet(modifiers, KeyModifiers::Ctrl),
+                                              WI_IsFlagSet(modifiers, KeyModifiers::Alt),
+                                              WI_IsFlagSet(modifiers, KeyModifiers::Shift));
+
+            if (_cursorTimer.has_value())
+            {
+                // Manually show the cursor when a key is pressed. Restarting
+                // the timer prevents flickering.
+                _terminal->SetCursorVisible(true);
+                _cursorTimer.value().Start();
+            }
+        }
+
+        // Manually prevent keyboard navigation with tab. We want to send tab to
+        // the terminal, and we don't want to be able to escape focus of the
+        // control with tab.
+        if (e.OriginalKey() == VirtualKey::Tab)
+        {
+            handled = true;
+        }
+
+        e.Handled(handled);
+    }
+
+    // Method Description:
+    // - handle a mouse click event. Begin selection process.
+    // Arguments:
+    // - sender: not used
+    // - args: event data
+    void TermControl::_MouseClickHandler(Windows::Foundation::IInspectable const& /*sender*/,
+                                         Input::PointerRoutedEventArgs const& args)
+    {
+        const auto ptr = args.Pointer();
+        const auto point = args.GetCurrentPoint(_root);
+
+        if (ptr.PointerDeviceType() == Windows::Devices::Input::PointerDeviceType::Mouse)
+        {
+            // Ignore mouse events while the terminal does not have focus.
+            // This prevents the user from selecting and copying text if they
+            // click inside the current tab to refocus the terminal window.
+            if (!_focused)
+            {
+                args.Handled(true);
+                return;
+            }
+
+            const auto modifiers = args.KeyModifiers();
+            const auto altEnabled = WI_IsFlagSet(modifiers, VirtualKeyModifiers::Menu);
+            const auto shiftEnabled = WI_IsFlagSet(modifiers, VirtualKeyModifiers::Shift);
+
+            if (point.Properties().IsLeftButtonPressed())
+            {
+                const auto cursorPosition = point.Position();
+                const auto terminalPosition = _GetTerminalPosition(cursorPosition);
+
+                // handle ALT key
+                _terminal->SetBoxSelection(altEnabled);
+
+                if (_IsTripleClick(cursorPosition, point.Timestamp()))
+                {
+                    _terminal->TripleClickSelection(terminalPosition);
+                    _renderer->TriggerSelection();
+                    _doubleClickOccurred = true;
+                }
+                else if (_IsDoubleClick(cursorPosition, point.Timestamp()))
+                {
+                    _terminal->DoubleClickSelection(terminalPosition);
+                    _renderer->TriggerSelection();
+                    _doubleClickOccurred = true;
+                }
+                else
+                {
+                    // save location before rendering
+                    _terminal->SetSelectionAnchor(terminalPosition);
+
+                    _renderer->TriggerSelection();
+                    _lastMouseClick = point.Timestamp();
+                    _lastMouseClickPos = cursorPosition;
+                    _doubleClickOccurred = false;
+                }
+            }
+            else if (point.Properties().IsRightButtonPressed())
+            {
+                // copy selection, if one exists
+                if (_terminal->IsSelectionActive())
+                {
+                    CopySelectionToClipboard(!shiftEnabled);
+                }
+                // paste selection, otherwise
+                else
+                {
+                    // attach TermControl::_SendInputToConnection() as the clipboardDataHandler.
+                    // This is called when the clipboard data is loaded.
+                    auto clipboardDataHandler = std::bind(&TermControl::_SendInputToConnection, this, std::placeholders::_1);
+                    auto pasteArgs = winrt::make_self<PasteFromClipboardEventArgs>(clipboardDataHandler);
+
+                    // send paste event up to TermApp
+                    _clipboardPasteHandlers(*this, *pasteArgs);
+                }
+            }
+        }
+        else if (ptr.PointerDeviceType() == Windows::Devices::Input::PointerDeviceType::Touch)
+        {
+            const auto contactRect = point.Properties().ContactRect();
+            // Set our touch rect, to start a pan.
+            _touchAnchor = winrt::Windows::Foundation::Point{ contactRect.X, contactRect.Y };
+        }
+
+        args.Handled(true);
+    }
+
+    // Method Description:
+    // - handle a mouse moved event. Specifically handling mouse drag to update selection process.
+    // Arguments:
+    // - sender: not used
+    // - args: event data
+    void TermControl::_MouseMovedHandler(Windows::Foundation::IInspectable const& /*sender*/,
+                                         Input::PointerRoutedEventArgs const& args)
+    {
+        const auto ptr = args.Pointer();
+        const auto point = args.GetCurrentPoint(_root);
+
+        if (ptr.PointerDeviceType() == Windows::Devices::Input::PointerDeviceType::Mouse)
+        {
+            if (point.Properties().IsLeftButtonPressed())
+            {
+                const auto cursorPosition = point.Position();
+                const auto terminalPosition = _GetTerminalPosition(cursorPosition);
+
+                // save location (for rendering) + render
+                _terminal->SetEndSelectionPosition(terminalPosition);
+                _renderer->TriggerSelection();
+            }
+        }
+        else if (ptr.PointerDeviceType() == Windows::Devices::Input::PointerDeviceType::Touch && _touchAnchor)
+        {
+            const auto contactRect = point.Properties().ContactRect();
+            winrt::Windows::Foundation::Point newTouchPoint{ contactRect.X, contactRect.Y };
+            const auto anchor = _touchAnchor.value();
+
+            // Get the difference between the point we've dragged to and the start of the touch.
+            const float fontHeight = float(_actualFont.GetSize().Y);
+
+            const float dy = newTouchPoint.Y - anchor.Y;
+
+            // If we've moved more than one row of text, we'll want to scroll the viewport
+            if (std::abs(dy) > fontHeight)
+            {
+                // Multiply by -1, because moving the touch point down will
+                // create a positive delta, but we want the viewport to move up,
+                // so we'll need a negative scroll amount (and the inverse for
+                // panning down)
+                const float numRows = -1.0f * (dy / fontHeight);
+
+                const auto currentOffset = this->GetScrollOffset();
+                const double newValue = (numRows) + (currentOffset);
+
+                // Clear our expected scroll offset. The viewport will now move
+                //      in response to our user input.
+                _lastScrollOffset = std::nullopt;
+                _scrollBar.Value(static_cast<int>(newValue));
+
+                // Use this point as our new scroll anchor.
+                _touchAnchor = newTouchPoint;
+            }
+        }
+        args.Handled(true);
+    }
+
+    // Method Description:
+    // - Event handler for the PointerReleased event. We use this to de-anchor
+    //   touch events, to stop scrolling via touch.
+    // Arguments:
+    // - sender: not used
+    // - args: event data
+    // Return Value:
+    // - <none>
+    void TermControl::_PointerReleasedHandler(Windows::Foundation::IInspectable const& /*sender*/,
+                                              Input::PointerRoutedEventArgs const& args)
+    {
+        const auto ptr = args.Pointer();
+
+        if (ptr.PointerDeviceType() == Windows::Devices::Input::PointerDeviceType::Touch)
+        {
+            _touchAnchor = std::nullopt;
+        }
+
+        args.Handled(true);
+    }
+
+    // Method Description:
+    // - Event handler for the PointerWheelChanged event. This is raised in
+    //   response to mouse wheel changes. Depending upon what modifier keys are
+    //   pressed, different actions will take place.
+    // Arguments:
+    // - args: the event args containing information about t`he mouse wheel event.
+    void TermControl::_MouseWheelHandler(Windows::Foundation::IInspectable const& /*sender*/,
+                                         Input::PointerRoutedEventArgs const& args)
+    {
+        auto delta = args.GetCurrentPoint(_root).Properties().MouseWheelDelta();
+        // Get the state of the Ctrl & Shift keys
+        const auto modifiers = args.KeyModifiers();
+        const auto ctrlPressed = WI_IsFlagSet(modifiers, VirtualKeyModifiers::Control);
+        const auto shiftPressed = WI_IsFlagSet(modifiers, VirtualKeyModifiers::Shift);
+
+        if (ctrlPressed && shiftPressed)
+        {
+            _MouseTransparencyHandler(delta);
+        }
+        else if (ctrlPressed)
+        {
+            _MouseZoomHandler(delta);
+        }
+        else
+        {
+            _MouseScrollHandler(delta);
+        }
+    }
+
+    // Method Description:
+    // - Adjust the opacity of the acrylic background in response to a mouse
+    //   scrolling event.
+    // Arguments:
+    // - mouseDelta: the mouse wheel delta that triggered this event.
+    void TermControl::_MouseTransparencyHandler(const double mouseDelta)
+    {
+        // Transparency is on a scale of [0.0,1.0], so only increment by .01.
+        const auto effectiveDelta = mouseDelta < 0 ? -.01 : .01;
+
+        if (_settings.UseAcrylic())
+        {
+            try
+            {
+                auto acrylicBrush = _root.Background().as<Media::AcrylicBrush>();
+                acrylicBrush.TintOpacity(acrylicBrush.TintOpacity() + effectiveDelta);
+            }
+            CATCH_LOG();
+        }
+    }
+
+    // Method Description:
+    // - Adjust the font size of the terminal in response to a mouse scrolling
+    //   event.
+    // Arguments:
+    // - mouseDelta: the mouse wheel delta that triggered this event.
+    void TermControl::_MouseZoomHandler(const double mouseDelta)
+    {
+        const auto fontDelta = mouseDelta < 0 ? -1 : 1;
+        try
+        {
+            // Make sure we have a non-zero font size
+            const auto newSize = std::max(gsl::narrow<short>(_desiredFont.GetEngineSize().Y + fontDelta), static_cast<short>(1));
+            const auto* fontFace = _settings.FontFace().c_str();
+            _actualFont = { fontFace, 0, 10, { 0, newSize }, CP_UTF8, false };
+            _desiredFont = { _actualFont };
+
+            // Refresh our font with the renderer
+            _UpdateFont();
+            // Resize the terminal's BUFFER to match the new font size. This does
+            // NOT change the size of the window, because that can lead to more
+            // problems (like what happens when you change the font size while the
+            // window is maximized?)
+            auto lock = _terminal->LockForWriting();
+            _DoResize(_swapChainPanel.ActualWidth(), _swapChainPanel.ActualHeight());
+        }
+        CATCH_LOG();
+    }
+
+    // Method Description:
+    // - Scroll the visible viewport in response to a mouse wheel event.
+    // Arguments:
+    // - mouseDelta: the mouse wheel delta that triggered this event.
+    void TermControl::_MouseScrollHandler(const double mouseDelta)
+    {
+        const auto currentOffset = this->GetScrollOffset();
+
+        // negative = down, positive = up
+        // However, for us, the signs are flipped.
+        const auto rowDelta = mouseDelta < 0 ? 1.0 : -1.0;
+
+        // TODO: Should we be getting some setting from the system
+        //      for number of lines scrolled?
+        // With one of the precision mouses, one click is always a multiple of 120,
+        // but the "smooth scrolling" mode results in non-int values
+
+        // Conhost seems to use four lines at a time, so we'll emulate that for now.
+        double newValue = (4 * rowDelta) + (currentOffset);
+
+        // Clear our expected scroll offset. The viewport will now move in
+        //      response to our user input.
+        _lastScrollOffset = std::nullopt;
+        // The scroll bar's ValueChanged handler will actually move the viewport
+        //      for us.
+        _scrollBar.Value(static_cast<int>(newValue));
+    }
+
+    void TermControl::_ScrollbarChangeHandler(Windows::Foundation::IInspectable const& sender,
+                                              Controls::Primitives::RangeBaseValueChangedEventArgs const& args)
+    {
+        const auto newValue = args.NewValue();
+
+        // If we've stored a lastScrollOffset, that means the terminal has
+        //      initiated some scrolling operation. We're responding to that event here.
+        if (_lastScrollOffset.has_value())
+        {
+            // If this event's offset is the same as the last offset message
+            //      we've sent, then clear out the expected offset. We do this
+            //      because in that case, the message we're replying to was the
+            //      last scroll event we raised.
+            // Regardless, we're going to ignore this message, because the
+            //      terminal is already in the scroll position it wants.
+            const auto ourLastOffset = _lastScrollOffset.value();
+            if (newValue == ourLastOffset)
+            {
+                _lastScrollOffset = std::nullopt;
+            }
+        }
+        else
+        {
+            // This is a scroll event that wasn't initiated by the termnial
+            //      itself - it was initiated by the mouse wheel, or the scrollbar.
+            this->ScrollViewport(static_cast<int>(newValue));
+        }
+    }
+
+    // Method Description:
+    // - Event handler for the GotFocus event. This is used to start
+    //   blinking the cursor when the window is focused.
+    void TermControl::_GotFocusHandler(Windows::Foundation::IInspectable const& /* sender */,
+                                       RoutedEventArgs const& /* args */)
+    {
+        if (_closing)
+        {
+            return;
+        }
+        _focused = true;
+
+        if (_cursorTimer.has_value())
+        {
+            _cursorTimer.value().Start();
+        }
+    }
+
+    // Method Description:
+    // - Event handler for the LostFocus event. This is used to hide
+    //   and stop blinking the cursor when the window loses focus.
+    void TermControl::_LostFocusHandler(Windows::Foundation::IInspectable const& /* sender */,
+                                        RoutedEventArgs const& /* args */)
+    {
+        if (_closing)
+        {
+            return;
+        }
+        _focused = false;
+
+        if (_cursorTimer.has_value())
+        {
+            _cursorTimer.value().Stop();
+            _terminal->SetCursorVisible(false);
+        }
+    }
+
+    void TermControl::_SendInputToConnection(const std::wstring& wstr)
+    {
+        _connection.WriteInput(wstr);
+    }
+
+    // Method Description:
+    // - Update the font with the renderer. This will be called either when the
+    //      font changes or the DPI changes, as DPI changes will necessitate a
+    //      font change. This method will *not* change the buffer/viewport size
+    //      to account for the new glyph dimensions. Callers should make sure to
+    //      appropriately call _DoResize after this method is called.
+    void TermControl::_UpdateFont()
+    {
+        auto lock = _terminal->LockForWriting();
+
+        const int newDpi = static_cast<int>(static_cast<double>(USER_DEFAULT_SCREEN_DPI) * _swapChainPanel.CompositionScaleX());
+
+        // TODO: MSFT:20895307 If the font doesn't exist, this doesn't
+        //      actually fail. We need a way to gracefully fallback.
+        _renderer->TriggerFontChange(newDpi, _desiredFont, _actualFont);
+    }
+
+    // Method Description:
+    // - Triggered when the swapchain changes size. We use this to resize the
+    //      terminal buffers to match the new visible size.
+    // Arguments:
+    // - e: a SizeChangedEventArgs with the new dimensions of the SwapChainPanel
+    void TermControl::_SwapChainSizeChanged(winrt::Windows::Foundation::IInspectable const& /*sender*/,
+                                            SizeChangedEventArgs const& e)
+    {
+        if (!_initializedTerminal)
+        {
+            return;
+        }
+
+        auto lock = _terminal->LockForWriting();
+
+        const auto foundationSize = e.NewSize();
+
+        _DoResize(foundationSize.Width, foundationSize.Height);
+    }
+
+    void TermControl::_SwapChainScaleChanged(Windows::UI::Xaml::Controls::SwapChainPanel const& sender,
+                                             Windows::Foundation::IInspectable const& /*args*/)
+    {
+        const auto scale = sender.CompositionScaleX();
+        const auto dpi = (int)(scale * USER_DEFAULT_SCREEN_DPI);
+
+        // TODO: MSFT: 21169071 - Shouldn't this all happen through _renderer and trigger the invalidate automatically on DPI change?
+        THROW_IF_FAILED(_renderEngine->UpdateDpi(dpi));
+        _renderer->TriggerRedrawAll();
+    }
+
+    // Method Description:
+    // - Toggle the cursor on and off when called by the cursor blink timer.
+    // Arguments:
+    // - sender: not used
+    // - e: not used
+    void TermControl::_BlinkCursor(Windows::Foundation::IInspectable const& /* sender */,
+                                   Windows::Foundation::IInspectable const& /* e */)
+    {
+        if ((_closing) || (!_terminal->IsCursorBlinkingAllowed() && _terminal->IsCursorVisible()))
+        {
+            return;
+        }
+        _terminal->SetCursorVisible(!_terminal->IsCursorVisible());
+    }
+
+    // Method Description:
+    // - Process a resize event that was initiated by the user. This can either be due to the user resizing the window (causing the swapchain to resize) or due to the DPI changing (causing us to need to resize the buffer to match)
+    // Arguments:
+    // - newWidth: the new width of the swapchain, in pixels.
+    // - newHeight: the new height of the swapchain, in pixels.
+    void TermControl::_DoResize(const double newWidth, const double newHeight)
+    {
+        SIZE size;
+        size.cx = static_cast<long>(newWidth);
+        size.cy = static_cast<long>(newHeight);
+
+        // Tell the dx engine that our window is now the new size.
+        THROW_IF_FAILED(_renderEngine->SetWindowSize(size));
+
+        // Invalidate everything
+        _renderer->TriggerRedrawAll();
+
+        // Convert our new dimensions to characters
+        const auto viewInPixels = Viewport::FromDimensions({ 0, 0 },
+                                                           { static_cast<short>(size.cx), static_cast<short>(size.cy) });
+        const auto vp = _renderEngine->GetViewportInCharacters(viewInPixels);
+
+        // If this function succeeds with S_FALSE, then the terminal didn't
+        //      actually change size. No need to notify the connection of this
+        //      no-op.
+        // TODO: MSFT:20642295 Resizing the buffer will corrupt it
+        // I believe we'll need support for CSI 2J, and additionally I think
+        //      we're resetting the viewport to the top
+        const HRESULT hr = _terminal->UserResize({ vp.Width(), vp.Height() });
+        if (SUCCEEDED(hr) && hr != S_FALSE)
+        {
+            _connection.Resize(vp.Height(), vp.Width());
+        }
+    }
+
+    void TermControl::_TerminalTitleChanged(const std::wstring_view& wstr)
+    {
+        _titleChangedHandlers(winrt::hstring{ wstr });
+    }
+
+    // Method Description:
+    // - Update the postion and size of the scrollbar to match the given
+    //      viewport top, viewport height, and buffer size.
+    //   The change will be actually handled in _ScrollbarChangeHandler.
+    //   This should be done on the UI thread. Make sure the caller is calling
+    //      us in a RunAsync block.
+    // Arguments:
+    // - viewTop: the top of the visible viewport, in rows. 0 indicates the top
+    //      of the buffer.
+    // - viewHeight: the height of the viewport in rows.
+    // - bufferSize: the length of the buffer, in rows
+    void TermControl::_ScrollbarUpdater(Controls::Primitives::ScrollBar scrollBar,
+                                        const int viewTop,
+                                        const int viewHeight,
+                                        const int bufferSize)
+    {
+        const auto hiddenContent = bufferSize - viewHeight;
+        scrollBar.Maximum(hiddenContent);
+        scrollBar.Minimum(0);
+        scrollBar.ViewportSize(viewHeight);
+
+        scrollBar.Value(viewTop);
+    }
+
+    // Method Description:
+    // - Update the postion and size of the scrollbar to match the given
+    //      viewport top, viewport height, and buffer size.
+    //   Additionally fires a ScrollPositionChanged event for anyone who's
+    //      registered an event handler for us.
+    // Arguments:
+    // - viewTop: the top of the visible viewport, in rows. 0 indicates the top
+    //      of the buffer.
+    // - viewHeight: the height of the viewport in rows.
+    // - bufferSize: the length of the buffer, in rows
+    void TermControl::_TerminalScrollPositionChanged(const int viewTop,
+                                                     const int viewHeight,
+                                                     const int bufferSize)
+    {
+        // Update our scrollbar
+        _scrollBar.Dispatcher().RunAsync(CoreDispatcherPriority::Low, [=]() {
+            _ScrollbarUpdater(_scrollBar, viewTop, viewHeight, bufferSize);
+        });
+
+        // Set this value as our next expected scroll position.
+        _lastScrollOffset = { viewTop };
+        _scrollPositionChangedHandlers(viewTop, viewHeight, bufferSize);
+    }
+
+    hstring TermControl::Title()
+    {
+        if (!_initializedTerminal)
+            return L"";
+
+        hstring hstr(_terminal->GetConsoleTitle());
+        return hstr;
+    }
+
+    // Method Description:
+    // - get text from buffer and send it to the Windows Clipboard (CascadiaWin32:main.cpp). Also removes rendering of selection.
+    // Arguments:
+    // - trimTrailingWhitespace: enable removing any whitespace from copied selection
+    //    and get text to appear on separate lines.
+    void TermControl::CopySelectionToClipboard(bool trimTrailingWhitespace)
+    {
+        // extract text from buffer
+        const auto copiedData = _terminal->RetrieveSelectedTextFromBuffer(trimTrailingWhitespace);
+
+        _terminal->ClearSelection();
+
+        // send data up for clipboard
+        _clipboardCopyHandlers(copiedData);
+    }
+
+    void TermControl::Close()
+    {
+        if (!_closing.exchange(true))
+        {
+            // Stop accepting new output before we disconnect everything.
+            _connection.TerminalOutput(_connectionOutputEventToken);
+
+            // Clear out the cursor timer, so it doesn't trigger again on us once we're destructed.
+            if (auto localCursorTimer{ std::exchange(_cursorTimer, std::nullopt) })
+            {
+                localCursorTimer->Stop();
+                // cursorTimer timer, now stopped, is destroyed.
+            }
+
+            if (auto localConnection{ std::exchange(_connection, nullptr) })
+            {
+                localConnection.Close();
+                // connection is destroyed.
+            }
+
+            if (auto localRenderEngine{ std::exchange(_renderEngine, nullptr) })
+            {
+                if (auto localRenderer{ std::exchange(_renderer, nullptr) })
+                {
+                    localRenderer->TriggerTeardown();
+                    // renderer is destroyed
+                }
+                // renderEngine is destroyed
+            }
+
+            if (auto localTerminal{ std::exchange(_terminal, nullptr) })
+            {
+                _initializedTerminal = false;
+                // terminal is destroyed.
+            }
+        }
+    }
+
+    void TermControl::ScrollViewport(int viewTop)
+    {
+        _terminal->UserScrollViewport(viewTop);
+    }
+
+    // Method Description:
+    // - Scrolls the viewport of the terminal and updates the scroll bar accordingly
+    // Arguments:
+    // - viewTop: the viewTop to scroll to
+    // The difference between this function and ScrollViewport is that this one also
+    // updates the _scrollBar after the viewport scroll. The reason _scrollBar is not updated in
+    // ScrollViewport is because ScrollViewport is being called by _ScrollbarChangeHandler
+    void TermControl::KeyboardScrollViewport(int viewTop)
+    {
+        _terminal->UserScrollViewport(viewTop);
+        _lastScrollOffset = std::nullopt;
+        _scrollBar.Value(static_cast<int>(viewTop));
+    }
+
+    int TermControl::GetScrollOffset()
+    {
+        return _terminal->GetScrollOffset();
+    }
+
+    // Function Description:
+    // - Gets the height of the terminal in lines of text
+    // Return Value:
+    // - The height of the terminal in lines of text
+    int TermControl::GetViewHeight() const
+    {
+        const auto viewPort = _terminal->GetViewport();
+        return viewPort.Height();
+    }
+
+    // Function Description:
+    // - Determines how much space (in pixels) an app would need to reserve to
+    //   create a control with the settings stored in the settings param. This
+    //   accounts for things like the font size and face, the initialRows and
+    //   initialCols, and scrollbar visibility. The returned sized is based upon
+    //   the provided DPI value
+    // Arguments:
+    // - settings: A IControlSettings with the settings to get the pixel size of.
+    // - dpi: The DPI we should create the terminal at. This affects things such
+    //   as font size, scrollbar and other control scaling, etc. Make sure the
+    //   caller knows what monitor the control is about to appear on.
+    // Return Value:
+    // - a point containing the requested dimensions in pixels.
+    winrt::Windows::Foundation::Point TermControl::GetProposedDimensions(IControlSettings const& settings, const uint32_t dpi)
+    {
+        // Initialize our font information.
+        const auto* fontFace = settings.FontFace().c_str();
+        const short fontHeight = gsl::narrow<short>(settings.FontSize());
+        // The font width doesn't terribly matter, we'll only be using the
+        //      height to look it up
+        // The other params here also largely don't matter.
+        //      The family is only used to determine if the font is truetype or
+        //      not, but DX doesn't use that info at all.
+        //      The Codepage is additionally not actually used by the DX engine at all.
+        FontInfo actualFont = { fontFace, 0, 10, { 0, fontHeight }, CP_UTF8, false };
+        FontInfoDesired desiredFont = { actualFont };
+
+        // If the settings have negative or zero row or column counts, ignore those counts.
+        // (The lower TerminalCore layer also has upper bounds as well, but at this layer
+        //  we may eventually impose different ones depending on how many pixels we can address.)
+        const auto cols = std::max(settings.InitialCols(), 1);
+        const auto rows = std::max(settings.InitialRows(), 1);
+
+        // Create a DX engine and initialize it with our font and DPI. We'll
+        // then use it to measure how much space the requested rows and columns
+        // will take up.
+        // TODO: MSFT:21254947 - use a static function to do this instead of
+        // instantiating a DxEngine
+        auto dxEngine = std::make_unique<::Microsoft::Console::Render::DxEngine>();
+        THROW_IF_FAILED(dxEngine->UpdateDpi(dpi));
+        THROW_IF_FAILED(dxEngine->UpdateFont(desiredFont, actualFont));
+
+        const float scale = dxEngine->GetScaling();
+        const auto fontSize = actualFont.GetSize();
+
+        // Manually multiply by the scaling factor. The DX engine doesn't
+        // actually store the scaled font size in the fontInfo.GetSize()
+        // property when the DX engine is in Composition mode (which it is for
+        // the Terminal). At runtime, this is fine, as we'll transform
+        // everything by our scaling, so it'll work out. However, right now we
+        // need to get the exact pixel count.
+        const float fFontWidth = gsl::narrow<float>(fontSize.X * scale);
+        const float fFontHeight = gsl::narrow<float>(fontSize.Y * scale);
+
+        // UWP XAML scrollbars aren't guaranteed to be the same size as the
+        // ComCtl scrollbars, but it's certainly close enough.
+        const auto scrollbarSize = GetSystemMetricsForDpi(SM_CXVSCROLL, dpi);
+
+        double width = cols * fFontWidth;
+
+        // Reserve additional space if scrollbar is intended to be visible
+        if (settings.ScrollState() == ScrollbarState::Visible)
+        {
+            width += scrollbarSize;
+        }
+
+        double height = rows * fFontHeight;
+        auto thickness = _ParseThicknessFromPadding(settings.Padding());
+        width += thickness.Left + thickness.Right;
+        height += thickness.Top + thickness.Bottom;
+
+        return { gsl::narrow_cast<float>(width), gsl::narrow_cast<float>(height) };
+    }
+
+    // Method Description:
+    // - Create XAML Thickness object based on padding props provided.
+    //   Used for controlling the TermControl XAML Grid container's Padding prop.
+    // Arguments:
+    // - padding: 2D padding values
+    //      Single Double value provides uniform padding
+    //      Two Double values provide isometric horizontal & vertical padding
+    //      Four Double values provide independent padding for 4 sides of the bounding rectangle
+    // Return Value:
+    // - Windows::UI::Xaml::Thickness object
+    Windows::UI::Xaml::Thickness TermControl::_ParseThicknessFromPadding(const hstring padding)
+    {
+        const wchar_t singleCharDelim = L',';
+        std::wstringstream tokenStream(padding.c_str());
+        std::wstring token;
+        uint8_t paddingPropIndex = 0;
+        std::array<double, 4> thicknessArr = {};
+        size_t* idx = nullptr;
+
+        // Get padding values till we run out of delimiter separated values in the stream
+        //  or we hit max number of allowable values (= 4) for the bounding rectangle
+        // Non-numeral values detected will default to 0
+        // std::getline will not throw exception unless flags are set on the wstringstream
+        // std::stod will throw invalid_argument expection if the input is an invalid double value
+        // std::stod will throw out_of_range expection if the input value is more than DBL_MAX
+        try
+        {
+            for (; std::getline(tokenStream, token, singleCharDelim) && (paddingPropIndex < thicknessArr.size()); paddingPropIndex++)
+            {
+                // std::stod internall calls wcstod which handles whitespace prefix (which is ignored)
+                //  & stops the scan when first char outside the range of radix is encountered
+                // We'll be permissive till the extent that stod function allows us to be by default
+                // Ex. a value like 100.3#535w2 will be read as 100.3, but ;df25 will fail
+                thicknessArr[paddingPropIndex] = std::stod(token, idx);
+            }
+        }
+        catch (...)
+        {
+            // If something goes wrong, even if due to a single bad padding value, we'll reset the index & return default 0 padding
+            paddingPropIndex = 0;
+            LOG_CAUGHT_EXCEPTION();
+        }
+
+        switch (paddingPropIndex)
+        {
+        case 1:
+            return ThicknessHelper::FromUniformLength(thicknessArr[0]);
+        case 2:
+            return ThicknessHelper::FromLengths(thicknessArr[0], thicknessArr[1], thicknessArr[0], thicknessArr[1]);
+        // No case for paddingPropIndex = 3, since it's not a norm to provide just Left, Top & Right padding values leaving out Bottom
+        case 4:
+            return ThicknessHelper::FromLengths(thicknessArr[0], thicknessArr[1], thicknessArr[2], thicknessArr[3]);
+        default:
+            return Thickness();
+        }
+    }
+
+    // Method Description:
+    // - Get the modifier keys that are currently pressed. This can be used to
+    //   find out which modifiers (ctrl, alt, shift) are pressed in events that
+    //   don't necessarily include that state.
+    // Return Value:
+    // - a KeyModifiers value with flags set for each key that's pressed.
+    Settings::KeyModifiers TermControl::_GetPressedModifierKeys() const
+    {
+        CoreWindow window = CoreWindow::GetForCurrentThread();
+        // DONT USE
+        //      != CoreVirtualKeyStates::None
+        // OR
+        //      == CoreVirtualKeyStates::Down
+        // Sometimes with the key down, the state is Down | Locked.
+        // Sometimes with the key up, the state is Locked.
+        // IsFlagSet(Down) is the only correct solution.
+        const auto ctrlKeyState = window.GetKeyState(VirtualKey::Control);
+        const auto shiftKeyState = window.GetKeyState(VirtualKey::Shift);
+        const auto altKeyState = window.GetKeyState(VirtualKey::Menu);
+
+        const auto ctrl = WI_IsFlagSet(ctrlKeyState, CoreVirtualKeyStates::Down);
+        const auto shift = WI_IsFlagSet(shiftKeyState, CoreVirtualKeyStates::Down);
+        const auto alt = WI_IsFlagSet(altKeyState, CoreVirtualKeyStates::Down);
+
+        return KeyModifiers{ (ctrl ? Settings::KeyModifiers::Ctrl : Settings::KeyModifiers::None) |
+                             (alt ? Settings::KeyModifiers::Alt : Settings::KeyModifiers::None) |
+                             (shift ? Settings::KeyModifiers::Shift : Settings::KeyModifiers::None) };
+    }
+
+    // Method Description:
+    // - Returns true if this control should close when its connection is closed.
+    // Arguments:
+    // - <none>
+    // Return Value:
+    // - true iff the control should close when the connection is closed.
+    bool TermControl::ShouldCloseOnExit() const noexcept
+    {
+        return _settings.CloseOnExit();
+    }
+
+    // Method Description:
+    // - Gets the corresponding viewport terminal position for the cursor
+    //    by excluding the padding and normalizing with the font size.
+    //    This is used for selection.
+    // Arguments:
+    // - cursorPosition: the (x,y) position of a given cursor (i.e.: mouse cursor).
+    //    NOTE: origin (0,0) is top-left.
+    // Return Value:
+    // - the corresponding viewport terminal position for the given Point parameter
+    const COORD TermControl::_GetTerminalPosition(winrt::Windows::Foundation::Point cursorPosition)
+    {
+        // Exclude padding from cursor position calculation
+        COORD terminalPosition = {
+            static_cast<SHORT>(cursorPosition.X - _root.Padding().Left),
+            static_cast<SHORT>(cursorPosition.Y - _root.Padding().Top)
+        };
+
+        const auto fontSize = _actualFont.GetSize();
+        FAIL_FAST_IF(fontSize.X == 0);
+        FAIL_FAST_IF(fontSize.Y == 0);
+
+        // Normalize to terminal coordinates by using font size
+        terminalPosition.X /= fontSize.X;
+        terminalPosition.Y /= fontSize.Y;
+
+        return terminalPosition;
+    }
+
+    // Method Description:
+    // - Checks if a double click occurred
+    // Arguments:
+    // - clickPos: the (x,y) position of a given cursor (i.e.: mouse cursor).
+    //    NOTE: origin (0,0) is top-left.
+    // - clickTime: the timestamp that the click occurred
+    // Return Value:
+    // - true if the new click was at the same location within the time delta
+    const bool TermControl::_IsDoubleClick(winrt::Windows::Foundation::Point clickPos, TIMESTAMP clickTime) const
+    {
+        if (clickPos == _lastMouseClickPos)
+        {
+            const TIMESTAMP threshold = 500000;
+            TIMESTAMP delta;
+            UInt64Sub(clickTime, _lastMouseClick, &delta);
+            if (delta < threshold)
+            {
+                return true;
+            }
+        }
+        return false;
+    }
+
+    // Method Description:
+    // - Checks if a triple click occurred
+    // Arguments:
+    // - clickPos: the (x,y) position of a given cursor (i.e.: mouse cursor).
+    //    NOTE: origin (0,0) is top-left.
+    // - clickTime: the timestamp that the click occurred
+    // Return Value:
+    // - true if the new click was at the same location within the time delta after a double click having occurred
+    const bool TermControl::_IsTripleClick(winrt::Windows::Foundation::Point clickPos, TIMESTAMP clickTime) const
+    {
+        if (_doubleClickOccurred && clickPos == _lastMouseClickPos)
+        {
+            const TIMESTAMP threshold = 500000;
+            TIMESTAMP delta;
+            UInt64Sub(clickTime, _lastMouseClick, &delta);
+            if (delta < threshold)
+            {
+                return true;
+            }
+        }
+        return false;
+    }
+
+    // -------------------------------- WinRT Events ---------------------------------
+    // Winrt events need a method for adding a callback to the event and removing the callback.
+    // These macros will define them both for you.
+    DEFINE_EVENT(TermControl, TitleChanged,          _titleChangedHandlers,          TerminalControl::TitleChangedEventArgs);
+    DEFINE_EVENT(TermControl, ConnectionClosed,      _connectionClosedHandlers,      TerminalControl::ConnectionClosedEventArgs);
+    DEFINE_EVENT(TermControl, CopyToClipboard,       _clipboardCopyHandlers,         TerminalControl::CopyToClipboardEventArgs);
+    DEFINE_EVENT(TermControl, ScrollPositionChanged, _scrollPositionChangedHandlers, TerminalControl::ScrollPositionChangedEventArgs);
+    // clang-format on
+
+    DEFINE_EVENT_WITH_TYPED_EVENT_HANDLER(TermControl, PasteFromClipboard, _clipboardPasteHandlers, TerminalControl::TermControl, TerminalControl::PasteFromClipboardEventArgs);
+}