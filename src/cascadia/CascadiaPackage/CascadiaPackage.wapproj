﻿<?xml version="1.0" encoding="utf-8"?>
<Project ToolsVersion="15.0" DefaultTargets="Build" xmlns="http://schemas.microsoft.com/developer/msbuild/2003">
  <Import Project="..\..\..\common.openconsole.props" Condition="'$(OpenConsoleDir)'==''" />
  <Import Project="$(OpenConsoleDir)src\wap-common.build.pre.props" />
  <PropertyGroup Label="Configuration">
<<<<<<< HEAD
    <!-- This is necessary so the build system doesn't think we're a .NET project... -->
    <TargetRuntime>Native</TargetRuntime>
    <NuGetTargetMoniker>win</NuGetTargetMoniker>
=======

>>>>>>> 9d71fa81
    <TargetPlatformVersion>10.0.18362.0</TargetPlatformVersion>
    <TargetPlatformMinVersion>10.0.18362.0</TargetPlatformMinVersion>
    <!--
    These two properties are very important!
    Without them, msbuild will stomp MinVersion and MaxVersionTested in the
    Package.appxmanifest and replace them with whatever our values for
    TargetPlatformMinVersion and TargetPlatformVersion are.
     -->
    <AppxOSMinVersionReplaceManifestVersion>false</AppxOSMinVersionReplaceManifestVersion>
    <AppxOSMaxVersionTestedReplaceManifestVersion>false</AppxOSMaxVersionTestedReplaceManifestVersion>
    <OCExecutionAliasName Condition="'$(WindowsTerminalBranding)'==''">wtd</OCExecutionAliasName>
    <OCExecutionAliasName Condition="'$(OCExecutionAliasName)'==''">wt</OCExecutionAliasName>
  </PropertyGroup>
  <PropertyGroup>
    <ProjectGuid>CA5CAD1A-224A-4171-B13A-F16E576FDD12</ProjectGuid>
    <EntryPointProjectUniqueName>..\WindowsTerminal\WindowsTerminal.vcxproj</EntryPointProjectUniqueName>
    <DebuggerType>NativeOnly</DebuggerType>
  </PropertyGroup>
  <PropertyGroup Condition="!Exists('CascadiaPackage_TemporaryKey.pfx')">
    <AppxPackageSigningEnabled>false</AppxPackageSigningEnabled>
    <AppxBundle>Never</AppxBundle>
  </PropertyGroup>
  <PropertyGroup Condition="Exists('CascadiaPackage_TemporaryKey.pfx')">
    <AppxPackageSigningEnabled>true</AppxPackageSigningEnabled>
    <AppxAutoIncrementPackageRevision>False</AppxAutoIncrementPackageRevision>
    <PackageCertificateKeyFile>CascadiaPackage_TemporaryKey.pfx</PackageCertificateKeyFile>
  </PropertyGroup>
  <ItemGroup Condition="Exists('CascadiaPackage_TemporaryKey.pfx')">
    <None Include="CascadiaPackage_TemporaryKey.pfx" />
  </ItemGroup>
  <ItemGroup>
    <AppxManifest Include="Package.appxmanifest" Condition="'$(WindowsTerminalBranding)'=='Release'">
      <SubType>Designer</SubType>
    </AppxManifest>
    <AppxManifest Include="Package-Pre.appxmanifest" Condition="'$(WindowsTerminalBranding)'=='Preview'">
      <SubType>Designer</SubType>
    </AppxManifest>
    <AppxManifest Include="Package-Dev.appxmanifest" Condition="'$(WindowsTerminalBranding)'==''">
      <SubType>Designer</SubType>
    </AppxManifest>
  </ItemGroup>
  <ItemGroup>
    <!-- Resources -->
    <!-- This resw only defines things that are used in this package's AppxManifest,
         so it's not in the common resource items. -->
    <PRIResource Include="Resources\en-US\Resources.resw" />
    <PRIResource Include="Resources\Resources.resw" />
    <OCResourceDirectory Include="Resources" />
  </ItemGroup>

  <!-- This is picked up by CascadiaResources.build.items. -->
  <PropertyGroup Condition="'$(WindowsTerminalBranding)'==''">
    <WindowsTerminalAssetSuffix>-Dev</WindowsTerminalAssetSuffix>
  </PropertyGroup>
  <PropertyGroup Condition="'$(WindowsTerminalBranding)'=='Preview'">
    <WindowsTerminalAssetSuffix>-Pre</WindowsTerminalAssetSuffix>
  </PropertyGroup>

  <Import Project="$(MSBuildThisFileDirectory)..\CascadiaResources.build.items" />
  <Import Project="$(OpenConsoleDir)src\wap-common.build.post.props" />
  <ItemGroup>
    <ProjectReference Include="..\WindowsTerminal\WindowsTerminal.vcxproj" />
    <ProjectReference Include="..\..\host\exe\Host.EXE.vcxproj" />
    <ProjectReference Include="..\TerminalAzBridge\TerminalAzBridge.vcxproj" />
    <ProjectReference Include="..\ShellExtension\WindowsTerminalShellExt.vcxproj" />
    <ProjectReference Include="..\wt\wt.vcxproj" />
  </ItemGroup>

  <Target Name="OpenConsoleStompSourceProjectForWapProject" BeforeTargets="_ConvertItems">
    <ItemGroup>
      <!-- Stomp all "SourceProject" values for all incoming dependencies to flatten the package. -->
      <_TemporaryFilteredWapProjOutput Include="@(_FilteredNonWapProjProjectOutput)" />
      <_FilteredNonWapProjProjectOutput Remove="@(_TemporaryFilteredWapProjOutput)" />
      <_FilteredNonWapProjProjectOutput Include="@(_TemporaryFilteredWapProjOutput)">
        <!-- Blank the SourceProject here to vend all files into the root of the package. -->
        <SourceProject>
        </SourceProject>
        <!-- Replace the filename for wt/wtd.exe with the one the manifest wants. -->
        <TargetPath Condition="'%(Filename)' == 'wt' and '%(Extension)' == '.exe'">$(OCExecutionAliasName).exe</TargetPath>
      </_FilteredNonWapProjProjectOutput>
    </ItemGroup>
  </Target>
  <!-- Move all the PRI files that would be packaged into the appx into _PriFile so that
       GenerateProjectPriFile catches them. This requires us to move payload collection
       up before GenerateProjectPriFile, when it is typically _after_ it (because the
       DesktopBridge project type is built to only prepare the payload during appx manifest
       generation.

       Since PRI file generation is _before_ manifest generation (for possibly obvious or
       important reasons), that doesn't work for us.
  -->
  <PropertyGroup>
    <!-- Only for MSBuild versions < 16.3.0 -->
    <_GenerateProjectPriFileDependsOn Condition="$(MSBuildVersion) &lt; '16.3.0'">OpenConsoleLiftDesktopBridgePriFiles;$(_GenerateProjectPriFileDependsOn)</_GenerateProjectPriFileDependsOn>
  </PropertyGroup>
  <Target Name="OpenConsoleLiftDesktopBridgePriFiles" DependsOnTargets="_ConvertItems">
    <ItemGroup>
      <_PriFile Include="@(_NonWapProjProjectOutput)" Condition="'%(Extension)' == '.pri'" />
      <!-- Remove all other .pri files from the appx payload. -->
      <AppxPackagePayload Remove="@(AppxPackagePayload)" Condition="'%(Extension)' == '.pri'" />
    </ItemGroup>
  </Target>
  <!-- VS 16.3.0 added a rule to the WAP packaging project that removes all non-WAP payload, which we were relying on to
       roll up our subproject resources. We have to suppress that rule but keep part of its logic, because that rule is
       where the AppxPackagePayload items are created. -->
  <PropertyGroup>
    <WapProjBeforeGenerateAppxManifestDependsOn>
        $([MSBuild]::Unescape('$(WapProjBeforeGenerateAppxManifestDependsOn.Replace('_RemoveAllNonWapUWPItems', '_OpenConsoleRemoveAllNonWapUWPItems'))'))
    </WapProjBeforeGenerateAppxManifestDependsOn>
  </PropertyGroup>
  <Target Name="_OpenConsoleRemoveAllNonWapUWPItems">
    <ItemGroup>
      <AppxPackagePayload Include="@(WapProjPackageFile)" />
      <AppxUploadPackagePayload Include="@(UploadWapProjPackageFile)" />
      <!-- 16.3.0 - remove non-resources.pri PRI files since we just forced them back in. -->
      <AppxPackagePayload Remove="@(AppxPackagePayload)" Condition="'%(Extension)' == '.pri' and '%(Filename)' != 'resources'" />
      <AppxUploadPackagePayload Remove="@(AppxUploadPackagePayload)" Condition="'%(Extension)' == '.pri' and '%(Filename)' != 'resources'" />
    </ItemGroup>
  </Target>

  <!-- **BEGIN VC LIBS HACK** -->
  <!--
    For our release builds, we're just going to integrate the UWPDesktop CRT into our package and delete the package dependencies.
    It's very difficult for users who do not have access to the store to get our dependency packages, and we want to be robust
    and deployable everywhere. Since these libraries can be redistributed, it's easiest if we simply redistribute them.
    See also the "VC LIBS HACK" section in WindowsTerminal.vcxproj.
  -->
  <!-- This target removes the FrameworkSdkReferences from before the AppX package targets manifest generation happens.
       This is part of the generic machinery that applies to every AppX. -->
  <Target Name="_OpenConsoleStripAllDependenciesFromPackageFirstManifest" BeforeTargets="_GenerateCurrentProjectAppxManifest">
    <ItemGroup Condition="'$(WindowsTerminalOfficialBuild)'=='true'">
      <FrameworkSdkReference Remove="@(FrameworkSdkReference)" />
    </ItemGroup>
  </Target>

  <!-- This target removes the FrameworkSdkPackages from before the *desktop bridge* manifest generation happens. -->
  <Target Name="_OpenConsoleStripAllDependenciesFromPackageSecondManifest" BeforeTargets="_GenerateDesktopBridgeAppxManifest" DependsOnTargets="_ResolveVCLibDependencies">
    <ItemGroup Condition="'$(WindowsTerminalOfficialBuild)'=='true'">
      <FrameworkSdkPackage Remove="@(FrameworkSdkPackage)" />
    </ItemGroup>
  </Target>
  <!-- **END VC LIBS HACK** -->

  <!-- This is required to get the package dependency in the AppXManifest. -->
  <Import Project="..\..\..\packages\Microsoft.UI.Xaml.2.5.0-prerelease.201202003\build\native\Microsoft.UI.Xaml.targets" Condition="Exists('..\..\..\packages\Microsoft.UI.Xaml.2.5.0-prerelease.201202003\build\native\Microsoft.UI.Xaml.targets')" />
  <Target Name="EnsureNuGetPackageBuildImports" BeforeTargets="PrepareForBuild">
    <PropertyGroup>
      <ErrorText>This project references NuGet package(s) that are missing on this computer. Use NuGet Package Restore to download them.  For more information, see http://go.microsoft.com/fwlink/?LinkID=322105. The missing file is {0}.</ErrorText>
    </PropertyGroup>
    <Error Condition="!Exists('..\..\..\packages\Microsoft.UI.Xaml.2.5.0-prerelease.201202003\build\native\Microsoft.UI.Xaml.targets')" Text="$([System.String]::Format('$(ErrorText)', '..\..\..\packages\Microsoft.UI.Xaml.2.5.0-prerelease.201202003\build\native\Microsoft.UI.Xaml.targets'))" />
  </Target>

  <Import Project="$(SolutionDir)build\rules\CollectWildcardResources.targets" />
</Project>
<|MERGE_RESOLUTION|>--- conflicted
+++ resolved
@@ -1,166 +1,159 @@
-﻿<?xml version="1.0" encoding="utf-8"?>
-<Project ToolsVersion="15.0" DefaultTargets="Build" xmlns="http://schemas.microsoft.com/developer/msbuild/2003">
-  <Import Project="..\..\..\common.openconsole.props" Condition="'$(OpenConsoleDir)'==''" />
-  <Import Project="$(OpenConsoleDir)src\wap-common.build.pre.props" />
-  <PropertyGroup Label="Configuration">
-<<<<<<< HEAD
-    <!-- This is necessary so the build system doesn't think we're a .NET project... -->
-    <TargetRuntime>Native</TargetRuntime>
-    <NuGetTargetMoniker>win</NuGetTargetMoniker>
-=======
-
->>>>>>> 9d71fa81
-    <TargetPlatformVersion>10.0.18362.0</TargetPlatformVersion>
-    <TargetPlatformMinVersion>10.0.18362.0</TargetPlatformMinVersion>
-    <!--
-    These two properties are very important!
-    Without them, msbuild will stomp MinVersion and MaxVersionTested in the
-    Package.appxmanifest and replace them with whatever our values for
-    TargetPlatformMinVersion and TargetPlatformVersion are.
-     -->
-    <AppxOSMinVersionReplaceManifestVersion>false</AppxOSMinVersionReplaceManifestVersion>
-    <AppxOSMaxVersionTestedReplaceManifestVersion>false</AppxOSMaxVersionTestedReplaceManifestVersion>
-    <OCExecutionAliasName Condition="'$(WindowsTerminalBranding)'==''">wtd</OCExecutionAliasName>
-    <OCExecutionAliasName Condition="'$(OCExecutionAliasName)'==''">wt</OCExecutionAliasName>
-  </PropertyGroup>
-  <PropertyGroup>
-    <ProjectGuid>CA5CAD1A-224A-4171-B13A-F16E576FDD12</ProjectGuid>
-    <EntryPointProjectUniqueName>..\WindowsTerminal\WindowsTerminal.vcxproj</EntryPointProjectUniqueName>
-    <DebuggerType>NativeOnly</DebuggerType>
-  </PropertyGroup>
-  <PropertyGroup Condition="!Exists('CascadiaPackage_TemporaryKey.pfx')">
-    <AppxPackageSigningEnabled>false</AppxPackageSigningEnabled>
-    <AppxBundle>Never</AppxBundle>
-  </PropertyGroup>
-  <PropertyGroup Condition="Exists('CascadiaPackage_TemporaryKey.pfx')">
-    <AppxPackageSigningEnabled>true</AppxPackageSigningEnabled>
-    <AppxAutoIncrementPackageRevision>False</AppxAutoIncrementPackageRevision>
-    <PackageCertificateKeyFile>CascadiaPackage_TemporaryKey.pfx</PackageCertificateKeyFile>
-  </PropertyGroup>
-  <ItemGroup Condition="Exists('CascadiaPackage_TemporaryKey.pfx')">
-    <None Include="CascadiaPackage_TemporaryKey.pfx" />
-  </ItemGroup>
-  <ItemGroup>
-    <AppxManifest Include="Package.appxmanifest" Condition="'$(WindowsTerminalBranding)'=='Release'">
-      <SubType>Designer</SubType>
-    </AppxManifest>
-    <AppxManifest Include="Package-Pre.appxmanifest" Condition="'$(WindowsTerminalBranding)'=='Preview'">
-      <SubType>Designer</SubType>
-    </AppxManifest>
-    <AppxManifest Include="Package-Dev.appxmanifest" Condition="'$(WindowsTerminalBranding)'==''">
-      <SubType>Designer</SubType>
-    </AppxManifest>
-  </ItemGroup>
-  <ItemGroup>
-    <!-- Resources -->
-    <!-- This resw only defines things that are used in this package's AppxManifest,
-         so it's not in the common resource items. -->
-    <PRIResource Include="Resources\en-US\Resources.resw" />
-    <PRIResource Include="Resources\Resources.resw" />
-    <OCResourceDirectory Include="Resources" />
-  </ItemGroup>
-
-  <!-- This is picked up by CascadiaResources.build.items. -->
-  <PropertyGroup Condition="'$(WindowsTerminalBranding)'==''">
-    <WindowsTerminalAssetSuffix>-Dev</WindowsTerminalAssetSuffix>
-  </PropertyGroup>
-  <PropertyGroup Condition="'$(WindowsTerminalBranding)'=='Preview'">
-    <WindowsTerminalAssetSuffix>-Pre</WindowsTerminalAssetSuffix>
-  </PropertyGroup>
-
-  <Import Project="$(MSBuildThisFileDirectory)..\CascadiaResources.build.items" />
-  <Import Project="$(OpenConsoleDir)src\wap-common.build.post.props" />
-  <ItemGroup>
-    <ProjectReference Include="..\WindowsTerminal\WindowsTerminal.vcxproj" />
-    <ProjectReference Include="..\..\host\exe\Host.EXE.vcxproj" />
-    <ProjectReference Include="..\TerminalAzBridge\TerminalAzBridge.vcxproj" />
-    <ProjectReference Include="..\ShellExtension\WindowsTerminalShellExt.vcxproj" />
-    <ProjectReference Include="..\wt\wt.vcxproj" />
-  </ItemGroup>
-
-  <Target Name="OpenConsoleStompSourceProjectForWapProject" BeforeTargets="_ConvertItems">
-    <ItemGroup>
-      <!-- Stomp all "SourceProject" values for all incoming dependencies to flatten the package. -->
-      <_TemporaryFilteredWapProjOutput Include="@(_FilteredNonWapProjProjectOutput)" />
-      <_FilteredNonWapProjProjectOutput Remove="@(_TemporaryFilteredWapProjOutput)" />
-      <_FilteredNonWapProjProjectOutput Include="@(_TemporaryFilteredWapProjOutput)">
-        <!-- Blank the SourceProject here to vend all files into the root of the package. -->
-        <SourceProject>
-        </SourceProject>
-        <!-- Replace the filename for wt/wtd.exe with the one the manifest wants. -->
-        <TargetPath Condition="'%(Filename)' == 'wt' and '%(Extension)' == '.exe'">$(OCExecutionAliasName).exe</TargetPath>
-      </_FilteredNonWapProjProjectOutput>
-    </ItemGroup>
-  </Target>
-  <!-- Move all the PRI files that would be packaged into the appx into _PriFile so that
-       GenerateProjectPriFile catches them. This requires us to move payload collection
-       up before GenerateProjectPriFile, when it is typically _after_ it (because the
-       DesktopBridge project type is built to only prepare the payload during appx manifest
-       generation.
-
-       Since PRI file generation is _before_ manifest generation (for possibly obvious or
-       important reasons), that doesn't work for us.
-  -->
-  <PropertyGroup>
-    <!-- Only for MSBuild versions < 16.3.0 -->
-    <_GenerateProjectPriFileDependsOn Condition="$(MSBuildVersion) &lt; '16.3.0'">OpenConsoleLiftDesktopBridgePriFiles;$(_GenerateProjectPriFileDependsOn)</_GenerateProjectPriFileDependsOn>
-  </PropertyGroup>
-  <Target Name="OpenConsoleLiftDesktopBridgePriFiles" DependsOnTargets="_ConvertItems">
-    <ItemGroup>
-      <_PriFile Include="@(_NonWapProjProjectOutput)" Condition="'%(Extension)' == '.pri'" />
-      <!-- Remove all other .pri files from the appx payload. -->
-      <AppxPackagePayload Remove="@(AppxPackagePayload)" Condition="'%(Extension)' == '.pri'" />
-    </ItemGroup>
-  </Target>
-  <!-- VS 16.3.0 added a rule to the WAP packaging project that removes all non-WAP payload, which we were relying on to
-       roll up our subproject resources. We have to suppress that rule but keep part of its logic, because that rule is
-       where the AppxPackagePayload items are created. -->
-  <PropertyGroup>
-    <WapProjBeforeGenerateAppxManifestDependsOn>
-        $([MSBuild]::Unescape('$(WapProjBeforeGenerateAppxManifestDependsOn.Replace('_RemoveAllNonWapUWPItems', '_OpenConsoleRemoveAllNonWapUWPItems'))'))
-    </WapProjBeforeGenerateAppxManifestDependsOn>
-  </PropertyGroup>
-  <Target Name="_OpenConsoleRemoveAllNonWapUWPItems">
-    <ItemGroup>
-      <AppxPackagePayload Include="@(WapProjPackageFile)" />
-      <AppxUploadPackagePayload Include="@(UploadWapProjPackageFile)" />
-      <!-- 16.3.0 - remove non-resources.pri PRI files since we just forced them back in. -->
-      <AppxPackagePayload Remove="@(AppxPackagePayload)" Condition="'%(Extension)' == '.pri' and '%(Filename)' != 'resources'" />
-      <AppxUploadPackagePayload Remove="@(AppxUploadPackagePayload)" Condition="'%(Extension)' == '.pri' and '%(Filename)' != 'resources'" />
-    </ItemGroup>
-  </Target>
-
-  <!-- **BEGIN VC LIBS HACK** -->
-  <!--
-    For our release builds, we're just going to integrate the UWPDesktop CRT into our package and delete the package dependencies.
-    It's very difficult for users who do not have access to the store to get our dependency packages, and we want to be robust
-    and deployable everywhere. Since these libraries can be redistributed, it's easiest if we simply redistribute them.
-    See also the "VC LIBS HACK" section in WindowsTerminal.vcxproj.
-  -->
-  <!-- This target removes the FrameworkSdkReferences from before the AppX package targets manifest generation happens.
-       This is part of the generic machinery that applies to every AppX. -->
-  <Target Name="_OpenConsoleStripAllDependenciesFromPackageFirstManifest" BeforeTargets="_GenerateCurrentProjectAppxManifest">
-    <ItemGroup Condition="'$(WindowsTerminalOfficialBuild)'=='true'">
-      <FrameworkSdkReference Remove="@(FrameworkSdkReference)" />
-    </ItemGroup>
-  </Target>
-
-  <!-- This target removes the FrameworkSdkPackages from before the *desktop bridge* manifest generation happens. -->
-  <Target Name="_OpenConsoleStripAllDependenciesFromPackageSecondManifest" BeforeTargets="_GenerateDesktopBridgeAppxManifest" DependsOnTargets="_ResolveVCLibDependencies">
-    <ItemGroup Condition="'$(WindowsTerminalOfficialBuild)'=='true'">
-      <FrameworkSdkPackage Remove="@(FrameworkSdkPackage)" />
-    </ItemGroup>
-  </Target>
-  <!-- **END VC LIBS HACK** -->
-
-  <!-- This is required to get the package dependency in the AppXManifest. -->
-  <Import Project="..\..\..\packages\Microsoft.UI.Xaml.2.5.0-prerelease.201202003\build\native\Microsoft.UI.Xaml.targets" Condition="Exists('..\..\..\packages\Microsoft.UI.Xaml.2.5.0-prerelease.201202003\build\native\Microsoft.UI.Xaml.targets')" />
-  <Target Name="EnsureNuGetPackageBuildImports" BeforeTargets="PrepareForBuild">
-    <PropertyGroup>
-      <ErrorText>This project references NuGet package(s) that are missing on this computer. Use NuGet Package Restore to download them.  For more information, see http://go.microsoft.com/fwlink/?LinkID=322105. The missing file is {0}.</ErrorText>
-    </PropertyGroup>
-    <Error Condition="!Exists('..\..\..\packages\Microsoft.UI.Xaml.2.5.0-prerelease.201202003\build\native\Microsoft.UI.Xaml.targets')" Text="$([System.String]::Format('$(ErrorText)', '..\..\..\packages\Microsoft.UI.Xaml.2.5.0-prerelease.201202003\build\native\Microsoft.UI.Xaml.targets'))" />
-  </Target>
-
-  <Import Project="$(SolutionDir)build\rules\CollectWildcardResources.targets" />
-</Project>
+﻿<?xml version="1.0" encoding="utf-8"?>
+<Project ToolsVersion="15.0" DefaultTargets="Build" xmlns="http://schemas.microsoft.com/developer/msbuild/2003">
+  <Import Project="..\..\..\common.openconsole.props" Condition="'$(OpenConsoleDir)'==''" />
+  <Import Project="$(OpenConsoleDir)src\wap-common.build.pre.props" />
+  <PropertyGroup Label="Configuration">
+    <TargetPlatformVersion>10.0.18362.0</TargetPlatformVersion>
+    <TargetPlatformMinVersion>10.0.18362.0</TargetPlatformMinVersion>
+    <!--
+    These two properties are very important!
+    Without them, msbuild will stomp MinVersion and MaxVersionTested in the
+    Package.appxmanifest and replace them with whatever our values for
+    TargetPlatformMinVersion and TargetPlatformVersion are.
+     -->
+    <AppxOSMinVersionReplaceManifestVersion>false</AppxOSMinVersionReplaceManifestVersion>
+    <AppxOSMaxVersionTestedReplaceManifestVersion>false</AppxOSMaxVersionTestedReplaceManifestVersion>
+    <OCExecutionAliasName Condition="'$(WindowsTerminalBranding)'==''">wtd</OCExecutionAliasName>
+    <OCExecutionAliasName Condition="'$(OCExecutionAliasName)'==''">wt</OCExecutionAliasName>
+  </PropertyGroup>
+  <PropertyGroup>
+    <ProjectGuid>CA5CAD1A-224A-4171-B13A-F16E576FDD12</ProjectGuid>
+    <EntryPointProjectUniqueName>..\WindowsTerminal\WindowsTerminal.vcxproj</EntryPointProjectUniqueName>
+    <DebuggerType>NativeOnly</DebuggerType>
+  </PropertyGroup>
+  <PropertyGroup Condition="!Exists('CascadiaPackage_TemporaryKey.pfx')">
+    <AppxPackageSigningEnabled>false</AppxPackageSigningEnabled>
+    <AppxBundle>Never</AppxBundle>
+  </PropertyGroup>
+  <PropertyGroup Condition="Exists('CascadiaPackage_TemporaryKey.pfx')">
+    <AppxPackageSigningEnabled>true</AppxPackageSigningEnabled>
+    <AppxAutoIncrementPackageRevision>False</AppxAutoIncrementPackageRevision>
+    <PackageCertificateKeyFile>CascadiaPackage_TemporaryKey.pfx</PackageCertificateKeyFile>
+  </PropertyGroup>
+  <ItemGroup Condition="Exists('CascadiaPackage_TemporaryKey.pfx')">
+    <None Include="CascadiaPackage_TemporaryKey.pfx" />
+  </ItemGroup>
+  <ItemGroup>
+    <AppxManifest Include="Package.appxmanifest" Condition="'$(WindowsTerminalBranding)'=='Release'">
+      <SubType>Designer</SubType>
+    </AppxManifest>
+    <AppxManifest Include="Package-Pre.appxmanifest" Condition="'$(WindowsTerminalBranding)'=='Preview'">
+      <SubType>Designer</SubType>
+    </AppxManifest>
+    <AppxManifest Include="Package-Dev.appxmanifest" Condition="'$(WindowsTerminalBranding)'==''">
+      <SubType>Designer</SubType>
+    </AppxManifest>
+  </ItemGroup>
+  <ItemGroup>
+    <!-- Resources -->
+    <!-- This resw only defines things that are used in this package's AppxManifest,
+         so it's not in the common resource items. -->
+    <PRIResource Include="Resources\en-US\Resources.resw" />
+    <PRIResource Include="Resources\Resources.resw" />
+    <OCResourceDirectory Include="Resources" />
+  </ItemGroup>
+
+  <!-- This is picked up by CascadiaResources.build.items. -->
+  <PropertyGroup Condition="'$(WindowsTerminalBranding)'==''">
+    <WindowsTerminalAssetSuffix>-Dev</WindowsTerminalAssetSuffix>
+  </PropertyGroup>
+  <PropertyGroup Condition="'$(WindowsTerminalBranding)'=='Preview'">
+    <WindowsTerminalAssetSuffix>-Pre</WindowsTerminalAssetSuffix>
+  </PropertyGroup>
+
+  <Import Project="$(MSBuildThisFileDirectory)..\CascadiaResources.build.items" />
+  <Import Project="$(OpenConsoleDir)src\wap-common.build.post.props" />
+  <ItemGroup>
+    <ProjectReference Include="..\WindowsTerminal\WindowsTerminal.vcxproj" />
+    <ProjectReference Include="..\..\host\exe\Host.EXE.vcxproj" />
+    <ProjectReference Include="..\TerminalAzBridge\TerminalAzBridge.vcxproj" />
+    <ProjectReference Include="..\ShellExtension\WindowsTerminalShellExt.vcxproj" />
+    <ProjectReference Include="..\wt\wt.vcxproj" />
+  </ItemGroup>
+
+  <Target Name="OpenConsoleStompSourceProjectForWapProject" BeforeTargets="_ConvertItems">
+    <ItemGroup>
+      <!-- Stomp all "SourceProject" values for all incoming dependencies to flatten the package. -->
+      <_TemporaryFilteredWapProjOutput Include="@(_FilteredNonWapProjProjectOutput)" />
+      <_FilteredNonWapProjProjectOutput Remove="@(_TemporaryFilteredWapProjOutput)" />
+      <_FilteredNonWapProjProjectOutput Include="@(_TemporaryFilteredWapProjOutput)">
+        <!-- Blank the SourceProject here to vend all files into the root of the package. -->
+        <SourceProject>
+        </SourceProject>
+        <!-- Replace the filename for wt/wtd.exe with the one the manifest wants. -->
+        <TargetPath Condition="'%(Filename)' == 'wt' and '%(Extension)' == '.exe'">$(OCExecutionAliasName).exe</TargetPath>
+      </_FilteredNonWapProjProjectOutput>
+    </ItemGroup>
+  </Target>
+  <!-- Move all the PRI files that would be packaged into the appx into _PriFile so that
+       GenerateProjectPriFile catches them. This requires us to move payload collection
+       up before GenerateProjectPriFile, when it is typically _after_ it (because the
+       DesktopBridge project type is built to only prepare the payload during appx manifest
+       generation.
+
+       Since PRI file generation is _before_ manifest generation (for possibly obvious or
+       important reasons), that doesn't work for us.
+  -->
+  <PropertyGroup>
+    <!-- Only for MSBuild versions < 16.3.0 -->
+    <_GenerateProjectPriFileDependsOn Condition="$(MSBuildVersion) &lt; '16.3.0'">OpenConsoleLiftDesktopBridgePriFiles;$(_GenerateProjectPriFileDependsOn)</_GenerateProjectPriFileDependsOn>
+  </PropertyGroup>
+  <Target Name="OpenConsoleLiftDesktopBridgePriFiles" DependsOnTargets="_ConvertItems">
+    <ItemGroup>
+      <_PriFile Include="@(_NonWapProjProjectOutput)" Condition="'%(Extension)' == '.pri'" />
+      <!-- Remove all other .pri files from the appx payload. -->
+      <AppxPackagePayload Remove="@(AppxPackagePayload)" Condition="'%(Extension)' == '.pri'" />
+    </ItemGroup>
+  </Target>
+  <!-- VS 16.3.0 added a rule to the WAP packaging project that removes all non-WAP payload, which we were relying on to
+       roll up our subproject resources. We have to suppress that rule but keep part of its logic, because that rule is
+       where the AppxPackagePayload items are created. -->
+  <PropertyGroup>
+    <WapProjBeforeGenerateAppxManifestDependsOn>
+        $([MSBuild]::Unescape('$(WapProjBeforeGenerateAppxManifestDependsOn.Replace('_RemoveAllNonWapUWPItems', '_OpenConsoleRemoveAllNonWapUWPItems'))'))
+    </WapProjBeforeGenerateAppxManifestDependsOn>
+  </PropertyGroup>
+  <Target Name="_OpenConsoleRemoveAllNonWapUWPItems">
+    <ItemGroup>
+      <AppxPackagePayload Include="@(WapProjPackageFile)" />
+      <AppxUploadPackagePayload Include="@(UploadWapProjPackageFile)" />
+      <!-- 16.3.0 - remove non-resources.pri PRI files since we just forced them back in. -->
+      <AppxPackagePayload Remove="@(AppxPackagePayload)" Condition="'%(Extension)' == '.pri' and '%(Filename)' != 'resources'" />
+      <AppxUploadPackagePayload Remove="@(AppxUploadPackagePayload)" Condition="'%(Extension)' == '.pri' and '%(Filename)' != 'resources'" />
+    </ItemGroup>
+  </Target>
+
+  <!-- **BEGIN VC LIBS HACK** -->
+  <!--
+    For our release builds, we're just going to integrate the UWPDesktop CRT into our package and delete the package dependencies.
+    It's very difficult for users who do not have access to the store to get our dependency packages, and we want to be robust
+    and deployable everywhere. Since these libraries can be redistributed, it's easiest if we simply redistribute them.
+    See also the "VC LIBS HACK" section in WindowsTerminal.vcxproj.
+  -->
+  <!-- This target removes the FrameworkSdkReferences from before the AppX package targets manifest generation happens.
+       This is part of the generic machinery that applies to every AppX. -->
+  <Target Name="_OpenConsoleStripAllDependenciesFromPackageFirstManifest" BeforeTargets="_GenerateCurrentProjectAppxManifest">
+    <ItemGroup Condition="'$(WindowsTerminalOfficialBuild)'=='true'">
+      <FrameworkSdkReference Remove="@(FrameworkSdkReference)" />
+    </ItemGroup>
+  </Target>
+
+  <!-- This target removes the FrameworkSdkPackages from before the *desktop bridge* manifest generation happens. -->
+  <Target Name="_OpenConsoleStripAllDependenciesFromPackageSecondManifest" BeforeTargets="_GenerateDesktopBridgeAppxManifest" DependsOnTargets="_ResolveVCLibDependencies">
+    <ItemGroup Condition="'$(WindowsTerminalOfficialBuild)'=='true'">
+      <FrameworkSdkPackage Remove="@(FrameworkSdkPackage)" />
+    </ItemGroup>
+  </Target>
+  <!-- **END VC LIBS HACK** -->
+
+  <!-- This is required to get the package dependency in the AppXManifest. -->
+  <Import Project="..\..\..\packages\Microsoft.UI.Xaml.2.5.0-prerelease.201202003\build\native\Microsoft.UI.Xaml.targets" Condition="Exists('..\..\..\packages\Microsoft.UI.Xaml.2.5.0-prerelease.201202003\build\native\Microsoft.UI.Xaml.targets')" />
+  <Target Name="EnsureNuGetPackageBuildImports" BeforeTargets="PrepareForBuild">
+    <PropertyGroup>
+      <ErrorText>This project references NuGet package(s) that are missing on this computer. Use NuGet Package Restore to download them.  For more information, see http://go.microsoft.com/fwlink/?LinkID=322105. The missing file is {0}.</ErrorText>
+    </PropertyGroup>
+    <Error Condition="!Exists('..\..\..\packages\Microsoft.UI.Xaml.2.5.0-prerelease.201202003\build\native\Microsoft.UI.Xaml.targets')" Text="$([System.String]::Format('$(ErrorText)', '..\..\..\packages\Microsoft.UI.Xaml.2.5.0-prerelease.201202003\build\native\Microsoft.UI.Xaml.targets'))" />
+  </Target>
+
+  <Import Project="$(SolutionDir)build\rules\CollectWildcardResources.targets" />
+</Project>