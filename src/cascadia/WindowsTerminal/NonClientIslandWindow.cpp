--- conflicted
+++ resolved
@@ -1,1143 +1,1137 @@
-/********************************************************
-*                                                       *
-*   Copyright (C) Microsoft. All rights reserved.       *
-*                                                       *
-********************************************************/
-#include "pch.h"
-#include "NonClientIslandWindow.h"
-#include "../types/inc/utils.hpp"
-#include "TerminalThemeHelpers.h"
-
-using namespace winrt::Windows::UI;
-using namespace winrt::Windows::UI::Composition;
-using namespace winrt::Windows::UI::Xaml;
-using namespace winrt::Windows::UI::Xaml::Hosting;
-using namespace winrt::Windows::Foundation::Numerics;
-using namespace ::Microsoft::Console;
-using namespace ::Microsoft::Console::Types;
-
-static constexpr int AutohideTaskbarSize = 2;
-
-NonClientIslandWindow::NonClientIslandWindow(const ElementTheme& requestedTheme) noexcept :
-    IslandWindow{},
-    _backgroundBrushColor{ 0, 0, 0 },
-    _theme{ requestedTheme },
-    _isMaximized{ false }
-{
-}
-
-NonClientIslandWindow::~NonClientIslandWindow()
-{
-}
-
-static constexpr const wchar_t* dragBarClassName{ L"DRAG_BAR_WINDOW_CLASS" };
-
-[[nodiscard]] LRESULT __stdcall NonClientIslandWindow::_StaticInputSinkWndProc(HWND const window, UINT const message, WPARAM const wparam, LPARAM const lparam) noexcept
-{
-    WINRT_ASSERT(window);
-
-    if (WM_NCCREATE == message)
-    {
-        auto cs = reinterpret_cast<CREATESTRUCT*>(lparam);
-        auto nonClientIslandWindow{ reinterpret_cast<NonClientIslandWindow*>(cs->lpCreateParams) };
-        SetWindowLongPtr(window, GWLP_USERDATA, reinterpret_cast<LONG_PTR>(nonClientIslandWindow));
-        // fall through to default window procedure
-    }
-    else if (auto nonClientIslandWindow{ reinterpret_cast<NonClientIslandWindow*>(GetWindowLongPtr(window, GWLP_USERDATA)) })
-    {
-        return nonClientIslandWindow->_InputSinkMessageHandler(message, wparam, lparam);
-    }
-
-    return DefWindowProc(window, message, wparam, lparam);
-}
-
-void NonClientIslandWindow::MakeWindow() noexcept
-{
-    IslandWindow::MakeWindow();
-
-    static auto dragBarWindowClass{ []() {
-        WNDCLASSEX wcEx{};
-        wcEx.cbSize = sizeof(wcEx);
-        wcEx.style = CS_HREDRAW | CS_VREDRAW | CS_DBLCLKS;
-        wcEx.lpszClassName = dragBarClassName;
-        wcEx.hbrBackground = reinterpret_cast<HBRUSH>(GetStockObject(BLACK_BRUSH));
-        wcEx.hCursor = LoadCursor(nullptr, IDC_ARROW);
-        wcEx.lpfnWndProc = &NonClientIslandWindow::_StaticInputSinkWndProc;
-        wcEx.hInstance = wil::GetModuleInstanceHandle();
-        wcEx.cbWndExtra = sizeof(NonClientIslandWindow*);
-        return RegisterClassEx(&wcEx);
-    }() };
-
-    // The drag bar window is a child window of the top level window that is put
-    // right on top of the drag bar. The XAML island window "steals" our mouse
-    // messages which makes it hard to implement a custom drag area. By putting
-    // a window on top of it, we prevent it from "stealing" the mouse messages.
-    _dragBarWindow.reset(CreateWindowExW(WS_EX_LAYERED | WS_EX_NOREDIRECTIONBITMAP,
-                                         dragBarClassName,
-                                         L"",
-                                         WS_CHILD,
-                                         0,
-                                         0,
-                                         0,
-                                         0,
-                                         GetHandle(),
-                                         nullptr,
-                                         wil::GetModuleInstanceHandle(),
-                                         this));
-    THROW_HR_IF_NULL(E_UNEXPECTED, _dragBarWindow);
-}
-
-LRESULT NonClientIslandWindow::_dragBarNcHitTest(const til::point pointer)
-{
-    auto rcParent = GetWindowRect();
-    // The size of the buttons doesn't change over the life of the application.
-    const auto buttonWidthInDips{ _titlebar.CaptionButtonWidth() };
-
-    // However, the DPI scaling might, so get the updated size of the buttons in pixels
-    const auto buttonWidthInPixels{ buttonWidthInDips * GetCurrentDpiScale() };
-
-    // make sure to account for the width of the window frame!
-    const til::rect nonClientFrame{ GetNonClientFrame(_currentDpi) };
-    const auto rightBorder{ rcParent.right - nonClientFrame.right };
-    // From the right to the left,
-    // * are we in the close button?
-    // * the maximize button?
-    // * the minimize button?
-    // If we're not, then we're in either the top resize border, or just
-    // generally in the titlebar.
-    if ((rightBorder - pointer.x) < (buttonWidthInPixels))
-    {
-        return HTCLOSE;
-    }
-    else if ((rightBorder - pointer.x) < (buttonWidthInPixels * 2))
-    {
-        return HTMAXBUTTON;
-    }
-    else if ((rightBorder - pointer.x) < (buttonWidthInPixels * 3))
-    {
-        return HTMINBUTTON;
-    }
-    else
-    {
-        // If we're not on a caption button, then check if we're on the top
-        // border. If we're not on the top border, then we're just generally in
-        // the caption area.
-        const auto resizeBorderHeight = _GetResizeHandleHeight();
-        const auto isOnResizeBorder = pointer.y < rcParent.top + resizeBorderHeight;
-
-        return isOnResizeBorder ? HTTOP : HTCAPTION;
-    }
-}
-
-// Function Description:
-// - The window procedure for the drag bar forwards clicks on its client area to
-//   its parent as non-client clicks.
-// - BODGY: It also _manually_ handles the caption buttons. They exist in the
-//   titlebar, and work reasonably well with just XAML, if the drag bar isn't
-//   covering them.
-// - However, to get snap layout support (GH#9443), we need to actually return
-//   HTMAXBUTTON where the maximize button is. If the drag bar doesn't cover the
-//   caption buttons, then the core input site (which takes up the entirety of
-//   the XAML island) will steal the WM_NCHITTEST before we get a chance to
-//   handle it.
-// - So, the drag bar covers the caption buttons, and manually handles hovering
-//   and pressing them when needed. This gives the impression that they're
-//   getting input as they normally would, even if they're not _really_ getting
-//   input via XAML.
-LRESULT NonClientIslandWindow::_InputSinkMessageHandler(UINT const message,
-                                                        WPARAM const wparam,
-                                                        LPARAM const lparam) noexcept
-{
-    switch (message)
-    {
-    case WM_NCHITTEST:
-    {
-        // Try to determine what part of the window is being hovered here. This
-        // is absolutely critical to making sure Snap Layouts (GH#9443) works!
-        return _dragBarNcHitTest(til::point{ GET_X_LPARAM(lparam), GET_Y_LPARAM(lparam) });
-    }
-    break;
-
-    case WM_NCMOUSEMOVE:
-        // When we get this message, it's because the mouse moved when it was
-        // over somewhere we said was the non-client area.
-        //
-        // We'll use this to communicate state to the title bar control, so that
-        // it can update its visuals.
-        // - If we're over a button, hover it.
-        // - If we're over _anything else_, stop hovering the buttons.
-        switch (wparam)
-        {
-        case HTTOP:
-        case HTCAPTION:
-        {
-            _titlebar.ReleaseButtons();
-
-            // Pass caption-related nonclient messages to the parent window.
-            // Make sure to do this for the HTTOP, which is the top resize
-            // border, so we can resize the window on the top.
-            auto parentWindow{ GetHandle() };
-            return SendMessage(parentWindow, message, wparam, lparam);
-        }
-        case HTMINBUTTON:
-        case HTMAXBUTTON:
-        case HTCLOSE:
-            _titlebar.HoverButton(static_cast<winrt::TerminalApp::CaptionButton>(wparam));
-            break;
-        default:
-            _titlebar.ReleaseButtons();
-        }
-
-        // If we haven't previously asked for mouse tracking, request mouse
-        // tracking. We need to do this so we can get the WM_NCMOUSELEAVE
-        // message when the mouse leave the titlebar. Otherwise, we won't always
-        // get that message (especially if the user moves the mouse _real
-        // fast_).
-        if (!_trackingMouse &&
-            (wparam == HTMINBUTTON || wparam == HTMAXBUTTON || wparam == HTCLOSE))
-        {
-            TRACKMOUSEEVENT ev{};
-            ev.cbSize = sizeof(TRACKMOUSEEVENT);
-            // TME_NONCLIENT is absolutely critical here. In my experimentation,
-            // we'd get WM_MOUSELEAVE messages after just a HOVER_DEFAULT
-            // timeout even though we're not requesting TME_HOVER, which kinda
-            // ruined the whole point of this.
-            ev.dwFlags = TME_LEAVE | TME_NONCLIENT;
-            ev.hwndTrack = _dragBarWindow.get();
-            ev.dwHoverTime = HOVER_DEFAULT; // we don't _really_ care about this.
-            LOG_IF_WIN32_BOOL_FALSE(TrackMouseEvent(&ev));
-            _trackingMouse = true;
-        }
-        break;
-
-    case WM_NCMOUSELEAVE:
-    case WM_MOUSELEAVE:
-        // When the mouse leaves the drag rect, make sure to dismiss any hover.
-        _titlebar.ReleaseButtons();
-        _trackingMouse = false;
-        break;
-
-    // NB: *Shouldn't be forwarding these* when they're not over the caption
-    // because they can inadvertently take action using the system's default
-    // metrics instead of our own.
-    case WM_NCLBUTTONDOWN:
-    case WM_NCLBUTTONDBLCLK:
-        // Manual handling for mouse clicks in the drag bar. If it's in a
-        // caption button, then tell the titlebar to "press" the button, which
-        // should change its visual state.
-        //
-        // If it's not in a caption button, then just forward the message along
-        // to the root HWND. Make sure to do this for the HTTOP, which is the
-        // top resize border.
-        switch (wparam)
-        {
-        case HTTOP:
-        case HTCAPTION:
-        {
-            // Pass caption-related nonclient messages to the parent window.
-            auto parentWindow{ GetHandle() };
-            return SendMessage(parentWindow, message, wparam, lparam);
-        }
-        // The buttons won't work as you'd expect; we need to handle those
-        // ourselves.
-        case HTMINBUTTON:
-        case HTMAXBUTTON:
-        case HTCLOSE:
-            _titlebar.PressButton(static_cast<winrt::TerminalApp::CaptionButton>(wparam));
-            break;
-        }
-        return 0;
-
-    case WM_NCLBUTTONUP:
-        // Manual handling for mouse RELEASES in the drag bar. If it's in a
-        // caption button, then manually handle what we'd expect for that button.
-        //
-        // If it's not in a caption button, then just forward the message along
-        // to the root HWND.
-        switch (wparam)
-        {
-        case HTTOP:
-        case HTCAPTION:
-        {
-            // Pass caption-related nonclient messages to the parent window.
-            // The buttons won't work as you'd expect; we need to handle those ourselves.
-            auto parentWindow{ GetHandle() };
-            return SendMessage(parentWindow, message, wparam, lparam);
-        }
-        break;
-
-        // If we do find a button, then tell the titlebar to raise the same
-        // event that would be raised if it were "tapped"
-        case HTMINBUTTON:
-        case HTMAXBUTTON:
-        case HTCLOSE:
-            _titlebar.ReleaseButtons();
-            _titlebar.ClickButton(static_cast<winrt::TerminalApp::CaptionButton>(wparam));
-            break;
-        }
-        return 0;
-
-    // Make sure to pass along right-clicks in this region to our parent window
-    // - we don't need to handle these.
-    case WM_NCRBUTTONDOWN:
-    case WM_NCRBUTTONDBLCLK:
-    case WM_NCRBUTTONUP:
-        auto parentWindow{ GetHandle() };
-        return SendMessage(parentWindow, message, wparam, lparam);
-    }
-
-    return DefWindowProc(_dragBarWindow.get(), message, wparam, lparam);
-}
-
-// Method Description:
-// - Resizes and shows/hides the drag bar input sink window.
-//   This window is used to capture clicks on the non-client area.
-void NonClientIslandWindow::_ResizeDragBarWindow() noexcept
-{
-    const til::rect rect{ _GetDragAreaRect() };
-    if (_IsTitlebarVisible() && rect.size().area() > 0)
-    {
-        SetWindowPos(_dragBarWindow.get(),
-                     HWND_TOP,
-                     rect.left,
-                     rect.top + _GetTopBorderHeight(),
-                     rect.width(),
-                     rect.height(),
-                     SWP_NOACTIVATE | SWP_SHOWWINDOW);
-        SetLayeredWindowAttributes(_dragBarWindow.get(), 0, 255, LWA_ALPHA);
-    }
-    else
-    {
-        SetWindowPos(_dragBarWindow.get(), HWND_BOTTOM, 0, 0, 0, 0, SWP_HIDEWINDOW | SWP_NOMOVE | SWP_NOSIZE);
-    }
-}
-
-// Method Description:
-// - Called when the app's size changes. When that happens, the size of the drag
-//   bar may have changed. If it has, we'll need to update the WindowRgn of the
-//   interop window.
-// Arguments:
-// - <unused>
-// Return Value:
-// - <none>
-void NonClientIslandWindow::_OnDragBarSizeChanged(winrt::Windows::Foundation::IInspectable /*sender*/,
-                                                  winrt::Windows::UI::Xaml::SizeChangedEventArgs /*eventArgs*/)
-{
-    _ResizeDragBarWindow();
-}
-
-void NonClientIslandWindow::OnAppInitialized()
-{
-    IslandWindow::OnAppInitialized();
-}
-
-void NonClientIslandWindow::Initialize()
-{
-    IslandWindow::Initialize();
-
-    _UpdateFrameMargins();
-
-    // Set up our grid of content. We'll use _rootGrid as our root element.
-    // There will be two children of this grid - the TitlebarControl, and the
-    // "client content"
-    _rootGrid.Children().Clear();
-    Controls::RowDefinition titlebarRow{};
-    Controls::RowDefinition contentRow{};
-    titlebarRow.Height(GridLengthHelper::Auto());
-
-    _rootGrid.RowDefinitions().Append(titlebarRow);
-    _rootGrid.RowDefinitions().Append(contentRow);
-
-    // Create our titlebar control
-    _titlebar = winrt::TerminalApp::TitlebarControl{ reinterpret_cast<uint64_t>(GetHandle()) };
-    _dragBar = _titlebar.DragBar();
-
-    _dragBar.SizeChanged({ this, &NonClientIslandWindow::_OnDragBarSizeChanged });
-    _rootGrid.SizeChanged({ this, &NonClientIslandWindow::_OnDragBarSizeChanged });
-
-    _rootGrid.Children().Append(_titlebar);
-
-    Controls::Grid::SetRow(_titlebar, 0);
-
-    // GH#3440 - When the titlebar is loaded (officially added to our UI tree),
-    // then make sure to update it's visual state to reflect if we're in the
-    // maximized state on launch.
-    _titlebar.Loaded([this](auto&&, auto&&) { _OnMaximizeChange(); });
-}
-
-// Method Description:
-// - Set the content of the "client area" of our window to the given content.
-// Arguments:
-// - content: the new UI element to use as the client content
-// Return Value:
-// - <none>
-void NonClientIslandWindow::SetContent(winrt::Windows::UI::Xaml::UIElement content)
-{
-    _clientContent = content;
-
-    _rootGrid.Children().Append(content);
-
-    // SetRow only works on FrameworkElement's, so cast it to a FWE before
-    // calling. We know that our content is a Grid, so we don't need to worry
-    // about this.
-    const auto fwe = content.try_as<winrt::Windows::UI::Xaml::FrameworkElement>();
-    if (fwe)
-    {
-        Controls::Grid::SetRow(fwe, 1);
-    }
-}
-
-// Method Description:
-// - Set the content of the "titlebar area" of our window to the given content.
-// Arguments:
-// - content: the new UI element to use as the titlebar content
-// Return Value:
-// - <none>
-void NonClientIslandWindow::SetTitlebarContent(winrt::Windows::UI::Xaml::UIElement content)
-{
-    _titlebar.Content(content);
-
-    // GH#4288 - add a SizeChanged handler to this content. It's possible that
-    // this element's size will change after the dragbar's. When that happens,
-    // the drag bar won't send another SizeChanged event, because the dragbar's
-    // _size_ didn't change, only it's position.
-    const auto fwe = content.try_as<winrt::Windows::UI::Xaml::FrameworkElement>();
-    if (fwe)
-    {
-        fwe.SizeChanged({ this, &NonClientIslandWindow::_OnDragBarSizeChanged });
-    }
-}
-
-// Method Description:
-// - This method computes the height of the little border above the title bar
-//   and returns it. If the border is disabled, then this method will return 0.
-// Return Value:
-// - the height of the border above the title bar or 0 if it's disabled
-int NonClientIslandWindow::_GetTopBorderHeight() const noexcept
-{
-    // No border when maximized or fullscreen.
-    // Yet we still need it in the focus mode to allow dragging (GH#7012)
-    if (_isMaximized || _fullscreen)
-    {
-        return 0;
-    }
-
-    return topBorderVisibleHeight;
-}
-
-RECT NonClientIslandWindow::_GetDragAreaRect() const noexcept
-{
-    if (_dragBar && _dragBar.Visibility() == Visibility::Visible)
-    {
-        const auto scale = GetCurrentDpiScale();
-        const auto transform = _dragBar.TransformToVisual(_rootGrid);
-
-        // GH#9443: Previously, we'd only extend the drag bar from the left of
-        // the tabs to the right of the caption buttons. Now, we're extending it
-        // all the way to the right side of the window, covering the caption
-        // buttons. We'll manually handle input to those buttons, to make it
-        // seem like they're still getting XAML input. We do this so we can get
-        // snap layout support for the maximize button.
-        const auto logicalDragBarRect = winrt::Windows::Foundation::Rect{
-            0.0f,
-            0.0f,
-            static_cast<float>(_rootGrid.ActualWidth()),
-            static_cast<float>(_dragBar.ActualHeight())
-        };
-        const auto clientDragBarRect = transform.TransformBounds(logicalDragBarRect);
-        RECT dragBarRect = {
-            static_cast<LONG>(clientDragBarRect.X * scale),
-            static_cast<LONG>(clientDragBarRect.Y * scale),
-            static_cast<LONG>((clientDragBarRect.Width + clientDragBarRect.X) * scale),
-            static_cast<LONG>((clientDragBarRect.Height + clientDragBarRect.Y) * scale),
-        };
-        return dragBarRect;
-    }
-
-    return RECT{};
-}
-
-// Method Description:
-// - Called when the size of the window changes for any reason. Updates the
-//   XAML island to match our new sizing and also updates the maximize icon
-//   if the window went from maximized to restored or the opposite.
-void NonClientIslandWindow::OnSize(const UINT width, const UINT height)
-{
-    _UpdateMaximizedState();
-
-    if (_interopWindowHandle)
-    {
-        _UpdateIslandPosition(width, height);
-    }
-
-    // GH#11367: We need to do this,
-    // otherwise the titlebar may still be partially visible
-    // when we move between different DPI monitors.
-    RefreshCurrentDPI();
-    _UpdateFrameMargins();
-}
-
-// Method Description:
-// - Checks if the window has been maximized or restored since the last time.
-//   If it has been maximized or restored, then it updates the _isMaximized
-//   flags and notifies of the change by calling
-//   NonClientIslandWindow::_OnMaximizeChange.
-void NonClientIslandWindow::_UpdateMaximizedState()
-{
-    const auto windowStyle = GetWindowStyle(_window.get());
-    const auto newIsMaximized = WI_IsFlagSet(windowStyle, WS_MAXIMIZE);
-
-    if (_isMaximized != newIsMaximized)
-    {
-        _isMaximized = newIsMaximized;
-        _OnMaximizeChange();
-    }
-}
-
-// Method Description:
-// - Called when the windows goes from restored to maximized or from
-//   maximized to restored. Updates the maximize button's icon and the frame
-//   margins.
-void NonClientIslandWindow::_OnMaximizeChange() noexcept
-{
-    if (_titlebar)
-    {
-        const auto windowStyle = GetWindowStyle(_window.get());
-        const auto isIconified = WI_IsFlagSet(windowStyle, WS_ICONIC);
-
-        const auto state = _isMaximized ? winrt::TerminalApp::WindowVisualState::WindowVisualStateMaximized :
-                                          isIconified ? winrt::TerminalApp::WindowVisualState::WindowVisualStateIconified :
-                                                        winrt::TerminalApp::WindowVisualState::WindowVisualStateNormal;
-
-        try
-        {
-            _titlebar.SetWindowVisualState(state);
-        }
-        CATCH_LOG();
-    }
-
-    // no frame margin when maximized
-    _UpdateFrameMargins();
-}
-
-// Method Description:
-// - Called when the size of the window changes for any reason. Updates the
-//   sizes of our child XAML Islands to match our new sizing.
-void NonClientIslandWindow::_UpdateIslandPosition(const UINT windowWidth, const UINT windowHeight)
-{
-    const auto originalTopHeight = _GetTopBorderHeight();
-    // GH#7422
-    // !! BODGY !!
-    //
-    // For inexplicable reasons, the top row of pixels on our tabs, new tab
-    // button, and caption buttons is totally un-clickable. The mouse simply
-    // refuses to interact with them. So when we're maximized, on certain
-    // monitor configurations, this results in the top row of pixels not
-    // reacting to clicks at all. To obey Fitt's Law, we're gonna shift
-    // the entire island up one pixel. That will result in the top row of pixels
-    // in the window actually being the _second_ row of pixels for those
-    // buttons, which will make them clickable. It's perhaps not the right fix,
-    // but it works.
-    // _GetTopBorderHeight() returns 0 when we're maximized.
-    const auto topBorderHeight = ::base::saturated_cast<short>((originalTopHeight == 0) ? -1 : originalTopHeight);
-
-    const COORD newIslandPos = { 0, topBorderHeight };
-
-    winrt::check_bool(SetWindowPos(_interopWindowHandle,
-                                   HWND_BOTTOM,
-                                   newIslandPos.X,
-                                   newIslandPos.Y,
-                                   windowWidth,
-                                   windowHeight - topBorderHeight,
-                                   SWP_SHOWWINDOW | SWP_NOACTIVATE));
-
-    // This happens when we go from maximized to restored or the opposite
-    // because topBorderHeight changes.
-    if (!_oldIslandPos.has_value() || _oldIslandPos.value() != newIslandPos)
-    {
-        // The drag bar's position changed compared to the client area because
-        // the island moved but we will not be notified about this in the
-        // NonClientIslandWindow::OnDragBarSizeChanged method because this
-        // method is only called when the position of the drag bar changes
-        // **inside** the island which is not the case here.
-        _ResizeDragBarWindow();
-
-        _oldIslandPos = { newIslandPos };
-    }
-}
-
-// Method Description:
-// - Returns the height of the little space at the top of the window used to
-//   resize the window.
-// Return Value:
-// - the height of the window's top resize handle
-int NonClientIslandWindow::_GetResizeHandleHeight() const noexcept
-{
-    // there isn't a SM_CYPADDEDBORDER for the Y axis
-    return ::GetSystemMetricsForDpi(SM_CXPADDEDBORDER, _currentDpi) +
-           ::GetSystemMetricsForDpi(SM_CYSIZEFRAME, _currentDpi);
-}
-
-// Method Description:
-// - Responds to the WM_NCCALCSIZE message by calculating and creating the new
-//   window frame.
-[[nodiscard]] LRESULT NonClientIslandWindow::_OnNcCalcSize(const WPARAM wParam, const LPARAM lParam) noexcept
-{
-    if (!wParam)
-    {
-        return 0;
-    }
-
-    auto params = reinterpret_cast<NCCALCSIZE_PARAMS*>(lParam);
-
-    // Store the original top before the default window proc applies the
-    // default frame.
-    const auto originalTop = params->rgrc[0].top;
-
-    const auto originalSize = params->rgrc[0];
-
-    // apply the default frame
-    const auto ret = DefWindowProc(_window.get(), WM_NCCALCSIZE, wParam, lParam);
-    if (ret != 0)
-    {
-        return ret;
-    }
-
-    auto newSize = params->rgrc[0];
-    // Re-apply the original top from before the size of the default frame was applied.
-    newSize.top = originalTop;
-
-    // WM_NCCALCSIZE is called before WM_SIZE
-    _UpdateMaximizedState();
-
-    // We don't need this correction when we're fullscreen. We will have the
-    // WS_POPUP size, so we don't have to worry about borders, and the default
-    // frame will be fine.
-    if (_isMaximized && !_fullscreen)
-    {
-        // When a window is maximized, its size is actually a little bit more
-        // than the monitor's work area. The window is positioned and sized in
-        // such a way that the resize handles are outside of the monitor and
-        // then the window is clipped to the monitor so that the resize handle
-        // do not appear because you don't need them (because you can't resize
-        // a window when it's maximized unless you restore it).
-        newSize.top += _GetResizeHandleHeight();
-    }
-
-    // GH#1438 - Attempt to detect if there's an autohide taskbar, and if there
-    // is, reduce our size a bit on the side with the taskbar, so the user can
-    // still mouse-over the taskbar to reveal it.
-    // GH#5209 - make sure to use MONITOR_DEFAULTTONEAREST, so that this will
-    // still find the right monitor even when we're restoring from minimized.
-    auto hMon = MonitorFromWindow(_window.get(), MONITOR_DEFAULTTONEAREST);
-    if (hMon && (_isMaximized || _fullscreen))
-    {
-        MONITORINFO monInfo{ 0 };
-        monInfo.cbSize = sizeof(MONITORINFO);
-        GetMonitorInfo(hMon, &monInfo);
-
-        // First, check if we have an auto-hide taskbar at all:
-        APPBARDATA autohide{ 0 };
-        autohide.cbSize = sizeof(autohide);
-        auto state = (UINT)SHAppBarMessage(ABM_GETSTATE, &autohide);
-        if (WI_IsFlagSet(state, ABS_AUTOHIDE))
-        {
-            // This helper can be used to determine if there's a auto-hide
-            // taskbar on the given edge of the monitor we're currently on.
-            auto hasAutohideTaskbar = [&monInfo](const UINT edge) -> bool {
-                APPBARDATA data{ 0 };
-                data.cbSize = sizeof(data);
-                data.uEdge = edge;
-                data.rc = monInfo.rcMonitor;
-                auto hTaskbar = (HWND)SHAppBarMessage(ABM_GETAUTOHIDEBAREX, &data);
-                return hTaskbar != nullptr;
-            };
-
-            const auto onTop = hasAutohideTaskbar(ABE_TOP);
-            const auto onBottom = hasAutohideTaskbar(ABE_BOTTOM);
-            const auto onLeft = hasAutohideTaskbar(ABE_LEFT);
-            const auto onRight = hasAutohideTaskbar(ABE_RIGHT);
-
-            // If there's a taskbar on any side of the monitor, reduce our size
-            // a little bit on that edge.
-            //
-            // Note to future code archeologists:
-            // This doesn't seem to work for fullscreen on the primary display.
-            // However, testing a bunch of other apps with fullscreen modes
-            // and an auto-hiding taskbar has shown that _none_ of them
-            // reveal the taskbar from fullscreen mode. This includes Edge,
-            // Firefox, Chrome, Sublime Text, PowerPoint - none seemed to
-            // support this.
-            //
-            // This does however work fine for maximized.
-            if (onTop)
-            {
-                // Peculiarly, when we're fullscreen,
-                newSize.top += AutohideTaskbarSize;
-            }
-            if (onBottom)
-            {
-                newSize.bottom -= AutohideTaskbarSize;
-            }
-            if (onLeft)
-            {
-                newSize.left += AutohideTaskbarSize;
-            }
-            if (onRight)
-            {
-                newSize.right -= AutohideTaskbarSize;
-            }
-        }
-    }
-
-    params->rgrc[0] = newSize;
-
-    return 0;
-}
-
-// Method Description:
-// - Hit test the frame for resizing and moving.
-// Arguments:
-// - ptMouse: the mouse point being tested, in absolute (NOT WINDOW) coordinates.
-// Return Value:
-// - one of the values from
-//   https://docs.microsoft.com/en-us/windows/desktop/inputdev/wm-nchittest#return-value
-//   corresponding to the area of the window that was hit
-[[nodiscard]] LRESULT NonClientIslandWindow::_OnNcHitTest(POINT ptMouse) const noexcept
-{
-    // This will handle the left, right and bottom parts of the frame because
-    // we didn't change them.
-    LPARAM lParam = MAKELONG(ptMouse.x, ptMouse.y);
-    const auto originalRet = DefWindowProc(_window.get(), WM_NCHITTEST, 0, lParam);
-
-    if (originalRet != HTCLIENT)
-    {
-        // If we're the quake window, suppress resizing on any side except the
-        // bottom. I don't believe that this actually works on the top. That's
-        // handled below.
-        if (IsQuakeWindow())
-        {
-            switch (originalRet)
-            {
-            case HTBOTTOMRIGHT:
-            case HTRIGHT:
-            case HTTOPRIGHT:
-            case HTTOP:
-            case HTTOPLEFT:
-            case HTLEFT:
-            case HTBOTTOMLEFT:
-                return HTCLIENT;
-            }
-        }
-        return originalRet;
-    }
-
-    // At this point, we know that the cursor is inside the client area so it
-    // has to be either the little border at the top of our custom title bar,
-    // the drag bar or something else in the XAML island. But the XAML Island
-    // handles WM_NCHITTEST on its own so actually it cannot be the XAML
-    // Island. Then it must be the drag bar or the little border at the top
-    // which the user can use to move or resize the window.
-
-    RECT rcWindow;
-    winrt::check_bool(::GetWindowRect(_window.get(), &rcWindow));
-
-    const auto resizeBorderHeight = _GetResizeHandleHeight();
-    const auto isOnResizeBorder = ptMouse.y < rcWindow.top + resizeBorderHeight;
-
-    // the top of the drag bar is used to resize the window
-    if (!_isMaximized && isOnResizeBorder)
-    {
-        // However, if we're the quake window, then just return HTCAPTION so we
-        // don't get a resize handle on the top.
-        return IsQuakeWindow() ? HTCAPTION : HTTOP;
-    }
-
-    return HTCAPTION;
-}
-
-// Method Description:
-// - Sets the cursor to the sizing cursor when we hit-test the top sizing border.
-//   We need to do this because we've covered it up with a child window.
-[[nodiscard]] LRESULT NonClientIslandWindow::_OnSetCursor(WPARAM wParam, LPARAM lParam) const noexcept
-{
-    if (LOWORD(lParam) == HTCLIENT)
-    {
-        // Get the cursor position from the _last message_ and not from
-        // `GetCursorPos` (which returns the cursor position _at the
-        // moment_) because if we're lagging behind the cursor's position,
-        // we still want to get the cursor position that was associated
-        // with that message at the time it was sent to handle the message
-        // correctly.
-        const auto screenPtLparam{ GetMessagePos() };
-        const auto hitTest{ SendMessage(GetHandle(), WM_NCHITTEST, 0, screenPtLparam) };
-        if (hitTest == HTTOP)
-        {
-            // We have to set the vertical resize cursor manually on
-            // the top resize handle because Windows thinks that the
-            // cursor is on the client area because it asked the asked
-            // the drag window with `WM_NCHITTEST` and it returned
-            // `HTCLIENT`.
-            // We don't want to modify the drag window's `WM_NCHITTEST`
-            // handling to return `HTTOP` because otherwise, the system
-            // would resize the drag window instead of the top level
-            // window!
-            SetCursor(LoadCursor(nullptr, IDC_SIZENS));
-            return TRUE;
-        }
-        else
-        {
-            // reset cursor
-            SetCursor(LoadCursor(nullptr, IDC_ARROW));
-            return TRUE;
-        }
-    }
-
-    return DefWindowProc(GetHandle(), WM_SETCURSOR, wParam, lParam);
-}
-// Method Description:
-// - Get the dimensions of our non-client area, as a rect where each component
-//   represents that side.
-// - The .left will be a negative number, to represent that the actual side of
-//   the non-client area is outside the border of our window. It's roughly 8px (
-//   * DPI scaling) to the left of the visible border.
-// - The .right component will be positive, indicating that the nonclient border
-//   is in the positive-x direction from the edge of our client area.
-// - This DOES NOT include our titlebar! It's in the client area for us.
-// Arguments:
-// - dpi: the scaling that we should use to calculate the border sizes.
-// Return Value:
-// - a RECT whose components represent the margins of the nonclient area,
-//   relative to the client area.
-RECT NonClientIslandWindow::GetNonClientFrame(UINT dpi) const noexcept
-{
-    const auto windowStyle = static_cast<DWORD>(GetWindowLong(_window.get(), GWL_STYLE));
-    RECT islandFrame{};
-
-    // If we failed to get the correct window size for whatever reason, log
-    // the error and go on. We'll use whatever the control proposed as the
-    // size of our window, which will be at least close.
-    LOG_IF_WIN32_BOOL_FALSE(AdjustWindowRectExForDpi(&islandFrame, windowStyle, false, 0, dpi));
-
-    islandFrame.top = -topBorderVisibleHeight;
-    return islandFrame;
-}
-
-// Method Description:
-// - Gets the difference between window and client area size.
-// Arguments:
-// - dpi: dpi of a monitor on which the window is placed
-// Return Value
-// - The size difference
-SIZE NonClientIslandWindow::GetTotalNonClientExclusiveSize(UINT dpi) const noexcept
-{
-    const auto islandFrame{ GetNonClientFrame(dpi) };
-
-    // If we have a titlebar, this is being called after we've initialized, and
-    // we can just ask that titlebar how big it wants to be.
-    const auto titleBarHeight = _titlebar ? static_cast<LONG>(_titlebar.ActualHeight()) : 0;
-
-    return {
-        islandFrame.right - islandFrame.left,
-        islandFrame.bottom - islandFrame.top + titleBarHeight
-    };
-}
-
-// Method Description:
-// - Updates the borders of our window frame, using DwmExtendFrameIntoClientArea.
-// Arguments:
-// - <none>
-// Return Value:
-// - the HRESULT returned by DwmExtendFrameIntoClientArea.
-void NonClientIslandWindow::_UpdateFrameMargins() const noexcept
-{
-    MARGINS margins = { 0, 0, 0, 0 };
-
-    // GH#603: When we're in Focus Mode, hide the titlebar, by setting it to a single
-    // pixel tall. Otherwise, the titlebar will be visible underneath controls with
-    // vintage opacity set.
-    //
-    // We can't set it to all 0's unfortunately.
-    // if (_borderless)
-    // {
-    margins.cyTopHeight = 1;
-    // }
-    // else if (_GetTopBorderHeight() != 0)
-    // {
-    //     RECT frame = {};
-    //     winrt::check_bool(::AdjustWindowRectExForDpi(&frame, GetWindowStyle(_window.get()), FALSE, 0, _currentDpi));
-
-    //     // We removed the whole top part of the frame (see handling of
-    //     // WM_NCCALCSIZE) so the top border is missing now. We add it back here.
-    //     // Note #1: You might wonder why we don't remove just the title bar instead
-    //     //  of removing the whole top part of the frame and then adding the little
-    //     //  top border back. I tried to do this but it didn't work: DWM drew the
-    //     //  whole title bar anyways on top of the window. It seems that DWM only
-    //     //  wants to draw either nothing or the whole top part of the frame.
-    //     // Note #2: For some reason if you try to set the top margin to just the
-    //     //  top border height (what we want to do), then there is a transparency
-    //     //  bug when the window is inactive, so I've decided to add the whole top
-    //     //  part of the frame instead and then we will hide everything that we
-    //     //  don't need (that is, the whole thing but the little 1 pixel wide border
-    //     //  at the top) in the WM_PAINT handler. This eliminates the transparency
-    //     //  bug and it's what a lot of Win32 apps that customize the title bar do
-    //     //  so it should work fine.
-    //     margins.cyTopHeight = -frame.top;
-    // }
-
-    // Extend the frame into the client area. microsoft/terminal#2735 - Just log
-    // the failure here, don't crash. If DWM crashes for any reason, calling
-    // THROW_IF_FAILED() will cause us to take a trip upstate. Just log, and
-    // we'll fix ourselves when DWM comes back.
-    LOG_IF_FAILED(DwmExtendFrameIntoClientArea(_window.get(), &margins));
-}
-
-// Method Description:
-// - Handle window messages from the message loop.
-// Arguments:
-// - message: A window message ID identifying the message.
-// - wParam: The contents of this parameter depend on the value of the message parameter.
-// - lParam: The contents of this parameter depend on the value of the message parameter.
-// Return Value:
-// - The return value is the result of the message processing and depends on the
-//   message sent.
-[[nodiscard]] LRESULT NonClientIslandWindow::MessageHandler(UINT const message,
-                                                            WPARAM const wParam,
-                                                            LPARAM const lParam) noexcept
-{
-    switch (message)
-    {
-    case WM_SETCURSOR:
-        return _OnSetCursor(wParam, lParam);
-    case WM_DISPLAYCHANGE:
-        // GH#4166: When the DPI of the monitor changes out from underneath us,
-        // resize our drag bar, to reflect its newly scaled size.
-        _ResizeDragBarWindow();
-        return 0;
-    case WM_NCCALCSIZE:
-        return _OnNcCalcSize(wParam, lParam);
-    case WM_NCHITTEST:
-        return _OnNcHitTest({ GET_X_LPARAM(lParam), GET_Y_LPARAM(lParam) });
-    case WM_PAINT:
-        return _OnPaint();
-    case WM_NCRBUTTONUP:
-        // The `DefWindowProc` function doesn't open the system menu for some
-        // reason so we have to do it ourselves.
-        if (wParam == HTCAPTION)
-        {
-            OpenSystemMenu(GET_X_LPARAM(lParam), GET_Y_LPARAM(lParam));
-        }
-        break;
-    }
-
-    return IslandWindow::MessageHandler(message, wParam, lParam);
-}
-
-// Method Description:
-// - This method is called when the window receives the WM_PAINT message.
-// - It paints the client area with the color of the title bar to hide the
-//   system's title bar behind the XAML Islands window during a resize.
-//   Indeed, the XAML Islands window doesn't resize at the same time than
-//   the top level window
-//   (see https://github.com/microsoft/microsoft-ui-xaml/issues/759).
-// Return Value:
-// - The value returned from the window proc.
-[[nodiscard]] LRESULT NonClientIslandWindow::_OnPaint() noexcept
-{
-    if (!_titlebar)
-    {
-        return 0;
-    }
-
-    PAINTSTRUCT ps{ 0 };
-    const auto hdc = wil::BeginPaint(_window.get(), &ps);
-    if (!hdc)
-    {
-        return 0;
-    }
-
-    const auto topBorderHeight = _GetTopBorderHeight();
-
-    if (ps.rcPaint.top < topBorderHeight)
-    {
-        auto rcTopBorder = ps.rcPaint;
-        rcTopBorder.bottom = topBorderHeight;
-
-        // To show the original top border, we have to paint on top of it with
-        // the alpha component set to 0. This page recommends to paint the area
-        // in black using the stock BLACK_BRUSH to do this:
-        // https://docs.microsoft.com/en-us/windows/win32/dwm/customframe#extending-the-client-frame
-        ::FillRect(hdc.get(), &rcTopBorder, GetStockBrush(BLACK_BRUSH));
-    }
-
-    if (ps.rcPaint.bottom > topBorderHeight)
-    {
-        auto rcRest = ps.rcPaint;
-        rcRest.top = topBorderHeight;
-
-        const auto backgroundBrush = _titlebar.Background();
-        const auto backgroundSolidBrush = backgroundBrush.try_as<Media::SolidColorBrush>();
-        const auto backgroundAcrylicBrush = backgroundBrush.try_as<Media::AcrylicBrush>();
-
-        til::color backgroundColor = Colors::Black();
-        if (backgroundSolidBrush)
-        {
-            backgroundColor = backgroundSolidBrush.Color();
-        }
-        else if (backgroundAcrylicBrush)
-        {
-            backgroundColor = backgroundAcrylicBrush.FallbackColor();
-        }
-
-        if (!_backgroundBrush || backgroundColor != _backgroundBrushColor)
-        {
-            // Create brush for titlebar color.
-            _backgroundBrush = wil::unique_hbrush(CreateSolidBrush(backgroundColor));
-        }
-
-        // To hide the original title bar, we have to paint on top of it with
-        // the alpha component set to 255. This is a hack to do it with GDI.
-        // See NonClientIslandWindow::_UpdateFrameMargins for more information.
-        HDC opaqueDc;
-        BP_PAINTPARAMS params = { sizeof(params), BPPF_NOCLIP | BPPF_ERASE };
-        auto buf = BeginBufferedPaint(hdc.get(), &rcRest, BPBF_TOPDOWNDIB, &params, &opaqueDc);
-        if (!buf || !opaqueDc)
-        {
-            // MSFT:34673647 - BeginBufferedPaint can fail, but it probably
-            // shouldn't bring the whole Terminal down with it. So don't
-            // throw_last_error here.
-            LOG_LAST_ERROR();
-            return 0;
-        }
-
-        ::FillRect(opaqueDc, &rcRest, _backgroundBrush.get());
-        ::BufferedPaintSetAlpha(buf, nullptr, 255);
-        ::EndBufferedPaint(buf, TRUE);
-    }
-
-    return 0;
-}
-
-// Method Description:
-// - This method is called when the window receives the WM_NCCREATE message.
-// Return Value:
-// - The value returned from the window proc.
-[[nodiscard]] LRESULT NonClientIslandWindow::_OnNcCreate(WPARAM wParam, LPARAM lParam) noexcept
-{
-    const auto ret = IslandWindow::_OnNcCreate(wParam, lParam);
-    if (!ret)
-    {
-        return FALSE;
-    }
-
-    // This is a hack to make the window borders dark instead of light.
-    // It must be done before WM_NCPAINT so that the borders are rendered with
-    // the correct theme.
-    // For more information, see GH#6620.
-    LOG_IF_FAILED(TerminalTrySetDarkTheme(_window.get(), true));
-
-    return TRUE;
-}
-
-// Method Description:
-// - Called when the app wants to change its theme. We'll update the frame
-//   theme to match the new theme.
-// Arguments:
-// - requestedTheme: the ElementTheme to use as the new theme for the UI
-// Return Value:
-// - <none>
-void NonClientIslandWindow::OnApplicationThemeChanged(const ElementTheme& requestedTheme)
-{
-    IslandWindow::OnApplicationThemeChanged(requestedTheme);
-
-    _theme = requestedTheme;
-}
-
-// Method Description:
-// - Enable or disable borderless mode. When entering borderless mode, we'll
-//   need to manually hide the entire titlebar.
-// - See also IslandWindow::_SetIsBorderless, which does similar, but different work.
-// Arguments:
-// - borderlessEnabled: If true, we're entering borderless mode. If false, we're leaving.
-// Return Value:
-// - <none>
-void NonClientIslandWindow::_SetIsBorderless(const bool borderlessEnabled)
-{
-    _borderless = borderlessEnabled;
-
-    // Explicitly _don't_ call IslandWindow::_SetIsBorderless. That version will
-    // change the window styles appropriately for the window with the default
-    // titlebar, but for the tabs-in-titlebar mode, we can just get rid of the
-    // title bar entirely.
-
-    if (_titlebar)
-    {
-        _titlebar.Visibility(_IsTitlebarVisible() ? Visibility::Visible : Visibility::Collapsed);
-    }
-
-    // Update the margins when entering/leaving focus mode, so we can prevent
-    // the titlebar from showing through transparent terminal controls
-    _UpdateFrameMargins();
-
-    // GH#4224 - When the auto-hide taskbar setting is enabled, then we don't
-    // always get another window message to trigger us to remove the drag bar.
-    // So, make sure to update the size of the drag region here, so that it
-    // _definitely_ goes away.
-    _ResizeDragBarWindow();
-
-    // Resize the window, with SWP_FRAMECHANGED, to trigger user32 to
-    // recalculate the non/client areas
-    const til::rect windowPos{ GetWindowRect() };
-    SetWindowPos(GetHandle(),
-                 HWND_TOP,
-                 windowPos.left,
-                 windowPos.top,
-                 windowPos.width(),
-                 windowPos.height(),
-                 SWP_SHOWWINDOW | SWP_FRAMECHANGED | SWP_NOACTIVATE);
-}
-
-// Method Description:
-// - Enable or disable fullscreen mode. When entering fullscreen mode, we'll
-//   need to manually hide the entire titlebar.
-// - See also IslandWindow::_SetIsFullscreen, which does additional work.
-// Arguments:
-// - fullscreenEnabled: If true, we're entering fullscreen mode. If false, we're leaving.
-// Return Value:
-// - <none>
-void NonClientIslandWindow::_SetIsFullscreen(const bool fullscreenEnabled)
-{
-    IslandWindow::_SetIsFullscreen(fullscreenEnabled);
-    if (_titlebar)
-    {
-        _titlebar.Visibility(_IsTitlebarVisible() ? Visibility::Visible : Visibility::Collapsed);
-    }
-    // GH#4224 - When the auto-hide taskbar setting is enabled, then we don't
-    // always get another window message to trigger us to remove the drag bar.
-    // So, make sure to update the size of the drag region here, so that it
-    // _definitely_ goes away.
-    _ResizeDragBarWindow();
-}
-
-// Method Description:
-// - Returns true if the titlebar is visible. For things like fullscreen mode,
-//   borderless mode (aka "focus mode"), this will return false.
-// Arguments:
-// - <none>
-// Return Value:
-// - true iff the titlebar is visible
-bool NonClientIslandWindow::_IsTitlebarVisible() const
-{
-    return !(_fullscreen || _borderless);
-}
-
-<<<<<<< HEAD
-winrt::TerminalApp::TitlebarControl NonClientIslandWindow::TitlebarControl()
-{
-    return _titlebar;
-=======
-void NonClientIslandWindow::SetTitlebarBackground(winrt::Windows::UI::Xaml::Media::Brush brush)
-{
-    _titlebar.Background(brush);
->>>>>>> ac49459d
-}
+/********************************************************
+*                                                       *
+*   Copyright (C) Microsoft. All rights reserved.       *
+*                                                       *
+********************************************************/
+#include "pch.h"
+#include "NonClientIslandWindow.h"
+#include "../types/inc/utils.hpp"
+#include "TerminalThemeHelpers.h"
+
+using namespace winrt::Windows::UI;
+using namespace winrt::Windows::UI::Composition;
+using namespace winrt::Windows::UI::Xaml;
+using namespace winrt::Windows::UI::Xaml::Hosting;
+using namespace winrt::Windows::Foundation::Numerics;
+using namespace ::Microsoft::Console;
+using namespace ::Microsoft::Console::Types;
+
+static constexpr int AutohideTaskbarSize = 2;
+
+NonClientIslandWindow::NonClientIslandWindow(const ElementTheme& requestedTheme) noexcept :
+    IslandWindow{},
+    _backgroundBrushColor{ 0, 0, 0 },
+    _theme{ requestedTheme },
+    _isMaximized{ false }
+{
+}
+
+NonClientIslandWindow::~NonClientIslandWindow()
+{
+}
+
+static constexpr const wchar_t* dragBarClassName{ L"DRAG_BAR_WINDOW_CLASS" };
+
+[[nodiscard]] LRESULT __stdcall NonClientIslandWindow::_StaticInputSinkWndProc(HWND const window, UINT const message, WPARAM const wparam, LPARAM const lparam) noexcept
+{
+    WINRT_ASSERT(window);
+
+    if (WM_NCCREATE == message)
+    {
+        auto cs = reinterpret_cast<CREATESTRUCT*>(lparam);
+        auto nonClientIslandWindow{ reinterpret_cast<NonClientIslandWindow*>(cs->lpCreateParams) };
+        SetWindowLongPtr(window, GWLP_USERDATA, reinterpret_cast<LONG_PTR>(nonClientIslandWindow));
+        // fall through to default window procedure
+    }
+    else if (auto nonClientIslandWindow{ reinterpret_cast<NonClientIslandWindow*>(GetWindowLongPtr(window, GWLP_USERDATA)) })
+    {
+        return nonClientIslandWindow->_InputSinkMessageHandler(message, wparam, lparam);
+    }
+
+    return DefWindowProc(window, message, wparam, lparam);
+}
+
+void NonClientIslandWindow::MakeWindow() noexcept
+{
+    IslandWindow::MakeWindow();
+
+    static auto dragBarWindowClass{ []() {
+        WNDCLASSEX wcEx{};
+        wcEx.cbSize = sizeof(wcEx);
+        wcEx.style = CS_HREDRAW | CS_VREDRAW | CS_DBLCLKS;
+        wcEx.lpszClassName = dragBarClassName;
+        wcEx.hbrBackground = reinterpret_cast<HBRUSH>(GetStockObject(BLACK_BRUSH));
+        wcEx.hCursor = LoadCursor(nullptr, IDC_ARROW);
+        wcEx.lpfnWndProc = &NonClientIslandWindow::_StaticInputSinkWndProc;
+        wcEx.hInstance = wil::GetModuleInstanceHandle();
+        wcEx.cbWndExtra = sizeof(NonClientIslandWindow*);
+        return RegisterClassEx(&wcEx);
+    }() };
+
+    // The drag bar window is a child window of the top level window that is put
+    // right on top of the drag bar. The XAML island window "steals" our mouse
+    // messages which makes it hard to implement a custom drag area. By putting
+    // a window on top of it, we prevent it from "stealing" the mouse messages.
+    _dragBarWindow.reset(CreateWindowExW(WS_EX_LAYERED | WS_EX_NOREDIRECTIONBITMAP,
+                                         dragBarClassName,
+                                         L"",
+                                         WS_CHILD,
+                                         0,
+                                         0,
+                                         0,
+                                         0,
+                                         GetHandle(),
+                                         nullptr,
+                                         wil::GetModuleInstanceHandle(),
+                                         this));
+    THROW_HR_IF_NULL(E_UNEXPECTED, _dragBarWindow);
+}
+
+LRESULT NonClientIslandWindow::_dragBarNcHitTest(const til::point pointer)
+{
+    auto rcParent = GetWindowRect();
+    // The size of the buttons doesn't change over the life of the application.
+    const auto buttonWidthInDips{ _titlebar.CaptionButtonWidth() };
+
+    // However, the DPI scaling might, so get the updated size of the buttons in pixels
+    const auto buttonWidthInPixels{ buttonWidthInDips * GetCurrentDpiScale() };
+
+    // make sure to account for the width of the window frame!
+    const til::rect nonClientFrame{ GetNonClientFrame(_currentDpi) };
+    const auto rightBorder{ rcParent.right - nonClientFrame.right };
+    // From the right to the left,
+    // * are we in the close button?
+    // * the maximize button?
+    // * the minimize button?
+    // If we're not, then we're in either the top resize border, or just
+    // generally in the titlebar.
+    if ((rightBorder - pointer.x) < (buttonWidthInPixels))
+    {
+        return HTCLOSE;
+    }
+    else if ((rightBorder - pointer.x) < (buttonWidthInPixels * 2))
+    {
+        return HTMAXBUTTON;
+    }
+    else if ((rightBorder - pointer.x) < (buttonWidthInPixels * 3))
+    {
+        return HTMINBUTTON;
+    }
+    else
+    {
+        // If we're not on a caption button, then check if we're on the top
+        // border. If we're not on the top border, then we're just generally in
+        // the caption area.
+        const auto resizeBorderHeight = _GetResizeHandleHeight();
+        const auto isOnResizeBorder = pointer.y < rcParent.top + resizeBorderHeight;
+
+        return isOnResizeBorder ? HTTOP : HTCAPTION;
+    }
+}
+
+// Function Description:
+// - The window procedure for the drag bar forwards clicks on its client area to
+//   its parent as non-client clicks.
+// - BODGY: It also _manually_ handles the caption buttons. They exist in the
+//   titlebar, and work reasonably well with just XAML, if the drag bar isn't
+//   covering them.
+// - However, to get snap layout support (GH#9443), we need to actually return
+//   HTMAXBUTTON where the maximize button is. If the drag bar doesn't cover the
+//   caption buttons, then the core input site (which takes up the entirety of
+//   the XAML island) will steal the WM_NCHITTEST before we get a chance to
+//   handle it.
+// - So, the drag bar covers the caption buttons, and manually handles hovering
+//   and pressing them when needed. This gives the impression that they're
+//   getting input as they normally would, even if they're not _really_ getting
+//   input via XAML.
+LRESULT NonClientIslandWindow::_InputSinkMessageHandler(UINT const message,
+                                                        WPARAM const wparam,
+                                                        LPARAM const lparam) noexcept
+{
+    switch (message)
+    {
+    case WM_NCHITTEST:
+    {
+        // Try to determine what part of the window is being hovered here. This
+        // is absolutely critical to making sure Snap Layouts (GH#9443) works!
+        return _dragBarNcHitTest(til::point{ GET_X_LPARAM(lparam), GET_Y_LPARAM(lparam) });
+    }
+    break;
+
+    case WM_NCMOUSEMOVE:
+        // When we get this message, it's because the mouse moved when it was
+        // over somewhere we said was the non-client area.
+        //
+        // We'll use this to communicate state to the title bar control, so that
+        // it can update its visuals.
+        // - If we're over a button, hover it.
+        // - If we're over _anything else_, stop hovering the buttons.
+        switch (wparam)
+        {
+        case HTTOP:
+        case HTCAPTION:
+        {
+            _titlebar.ReleaseButtons();
+
+            // Pass caption-related nonclient messages to the parent window.
+            // Make sure to do this for the HTTOP, which is the top resize
+            // border, so we can resize the window on the top.
+            auto parentWindow{ GetHandle() };
+            return SendMessage(parentWindow, message, wparam, lparam);
+        }
+        case HTMINBUTTON:
+        case HTMAXBUTTON:
+        case HTCLOSE:
+            _titlebar.HoverButton(static_cast<winrt::TerminalApp::CaptionButton>(wparam));
+            break;
+        default:
+            _titlebar.ReleaseButtons();
+        }
+
+        // If we haven't previously asked for mouse tracking, request mouse
+        // tracking. We need to do this so we can get the WM_NCMOUSELEAVE
+        // message when the mouse leave the titlebar. Otherwise, we won't always
+        // get that message (especially if the user moves the mouse _real
+        // fast_).
+        if (!_trackingMouse &&
+            (wparam == HTMINBUTTON || wparam == HTMAXBUTTON || wparam == HTCLOSE))
+        {
+            TRACKMOUSEEVENT ev{};
+            ev.cbSize = sizeof(TRACKMOUSEEVENT);
+            // TME_NONCLIENT is absolutely critical here. In my experimentation,
+            // we'd get WM_MOUSELEAVE messages after just a HOVER_DEFAULT
+            // timeout even though we're not requesting TME_HOVER, which kinda
+            // ruined the whole point of this.
+            ev.dwFlags = TME_LEAVE | TME_NONCLIENT;
+            ev.hwndTrack = _dragBarWindow.get();
+            ev.dwHoverTime = HOVER_DEFAULT; // we don't _really_ care about this.
+            LOG_IF_WIN32_BOOL_FALSE(TrackMouseEvent(&ev));
+            _trackingMouse = true;
+        }
+        break;
+
+    case WM_NCMOUSELEAVE:
+    case WM_MOUSELEAVE:
+        // When the mouse leaves the drag rect, make sure to dismiss any hover.
+        _titlebar.ReleaseButtons();
+        _trackingMouse = false;
+        break;
+
+    // NB: *Shouldn't be forwarding these* when they're not over the caption
+    // because they can inadvertently take action using the system's default
+    // metrics instead of our own.
+    case WM_NCLBUTTONDOWN:
+    case WM_NCLBUTTONDBLCLK:
+        // Manual handling for mouse clicks in the drag bar. If it's in a
+        // caption button, then tell the titlebar to "press" the button, which
+        // should change its visual state.
+        //
+        // If it's not in a caption button, then just forward the message along
+        // to the root HWND. Make sure to do this for the HTTOP, which is the
+        // top resize border.
+        switch (wparam)
+        {
+        case HTTOP:
+        case HTCAPTION:
+        {
+            // Pass caption-related nonclient messages to the parent window.
+            auto parentWindow{ GetHandle() };
+            return SendMessage(parentWindow, message, wparam, lparam);
+        }
+        // The buttons won't work as you'd expect; we need to handle those
+        // ourselves.
+        case HTMINBUTTON:
+        case HTMAXBUTTON:
+        case HTCLOSE:
+            _titlebar.PressButton(static_cast<winrt::TerminalApp::CaptionButton>(wparam));
+            break;
+        }
+        return 0;
+
+    case WM_NCLBUTTONUP:
+        // Manual handling for mouse RELEASES in the drag bar. If it's in a
+        // caption button, then manually handle what we'd expect for that button.
+        //
+        // If it's not in a caption button, then just forward the message along
+        // to the root HWND.
+        switch (wparam)
+        {
+        case HTTOP:
+        case HTCAPTION:
+        {
+            // Pass caption-related nonclient messages to the parent window.
+            // The buttons won't work as you'd expect; we need to handle those ourselves.
+            auto parentWindow{ GetHandle() };
+            return SendMessage(parentWindow, message, wparam, lparam);
+        }
+        break;
+
+        // If we do find a button, then tell the titlebar to raise the same
+        // event that would be raised if it were "tapped"
+        case HTMINBUTTON:
+        case HTMAXBUTTON:
+        case HTCLOSE:
+            _titlebar.ReleaseButtons();
+            _titlebar.ClickButton(static_cast<winrt::TerminalApp::CaptionButton>(wparam));
+            break;
+        }
+        return 0;
+
+    // Make sure to pass along right-clicks in this region to our parent window
+    // - we don't need to handle these.
+    case WM_NCRBUTTONDOWN:
+    case WM_NCRBUTTONDBLCLK:
+    case WM_NCRBUTTONUP:
+        auto parentWindow{ GetHandle() };
+        return SendMessage(parentWindow, message, wparam, lparam);
+    }
+
+    return DefWindowProc(_dragBarWindow.get(), message, wparam, lparam);
+}
+
+// Method Description:
+// - Resizes and shows/hides the drag bar input sink window.
+//   This window is used to capture clicks on the non-client area.
+void NonClientIslandWindow::_ResizeDragBarWindow() noexcept
+{
+    const til::rect rect{ _GetDragAreaRect() };
+    if (_IsTitlebarVisible() && rect.size().area() > 0)
+    {
+        SetWindowPos(_dragBarWindow.get(),
+                     HWND_TOP,
+                     rect.left,
+                     rect.top + _GetTopBorderHeight(),
+                     rect.width(),
+                     rect.height(),
+                     SWP_NOACTIVATE | SWP_SHOWWINDOW);
+        SetLayeredWindowAttributes(_dragBarWindow.get(), 0, 255, LWA_ALPHA);
+    }
+    else
+    {
+        SetWindowPos(_dragBarWindow.get(), HWND_BOTTOM, 0, 0, 0, 0, SWP_HIDEWINDOW | SWP_NOMOVE | SWP_NOSIZE);
+    }
+}
+
+// Method Description:
+// - Called when the app's size changes. When that happens, the size of the drag
+//   bar may have changed. If it has, we'll need to update the WindowRgn of the
+//   interop window.
+// Arguments:
+// - <unused>
+// Return Value:
+// - <none>
+void NonClientIslandWindow::_OnDragBarSizeChanged(winrt::Windows::Foundation::IInspectable /*sender*/,
+                                                  winrt::Windows::UI::Xaml::SizeChangedEventArgs /*eventArgs*/)
+{
+    _ResizeDragBarWindow();
+}
+
+void NonClientIslandWindow::OnAppInitialized()
+{
+    IslandWindow::OnAppInitialized();
+}
+
+void NonClientIslandWindow::Initialize()
+{
+    IslandWindow::Initialize();
+
+    _UpdateFrameMargins();
+
+    // Set up our grid of content. We'll use _rootGrid as our root element.
+    // There will be two children of this grid - the TitlebarControl, and the
+    // "client content"
+    _rootGrid.Children().Clear();
+    Controls::RowDefinition titlebarRow{};
+    Controls::RowDefinition contentRow{};
+    titlebarRow.Height(GridLengthHelper::Auto());
+
+    _rootGrid.RowDefinitions().Append(titlebarRow);
+    _rootGrid.RowDefinitions().Append(contentRow);
+
+    // Create our titlebar control
+    _titlebar = winrt::TerminalApp::TitlebarControl{ reinterpret_cast<uint64_t>(GetHandle()) };
+    _dragBar = _titlebar.DragBar();
+
+    _dragBar.SizeChanged({ this, &NonClientIslandWindow::_OnDragBarSizeChanged });
+    _rootGrid.SizeChanged({ this, &NonClientIslandWindow::_OnDragBarSizeChanged });
+
+    _rootGrid.Children().Append(_titlebar);
+
+    Controls::Grid::SetRow(_titlebar, 0);
+
+    // GH#3440 - When the titlebar is loaded (officially added to our UI tree),
+    // then make sure to update it's visual state to reflect if we're in the
+    // maximized state on launch.
+    _titlebar.Loaded([this](auto&&, auto&&) { _OnMaximizeChange(); });
+}
+
+// Method Description:
+// - Set the content of the "client area" of our window to the given content.
+// Arguments:
+// - content: the new UI element to use as the client content
+// Return Value:
+// - <none>
+void NonClientIslandWindow::SetContent(winrt::Windows::UI::Xaml::UIElement content)
+{
+    _clientContent = content;
+
+    _rootGrid.Children().Append(content);
+
+    // SetRow only works on FrameworkElement's, so cast it to a FWE before
+    // calling. We know that our content is a Grid, so we don't need to worry
+    // about this.
+    const auto fwe = content.try_as<winrt::Windows::UI::Xaml::FrameworkElement>();
+    if (fwe)
+    {
+        Controls::Grid::SetRow(fwe, 1);
+    }
+}
+
+// Method Description:
+// - Set the content of the "titlebar area" of our window to the given content.
+// Arguments:
+// - content: the new UI element to use as the titlebar content
+// Return Value:
+// - <none>
+void NonClientIslandWindow::SetTitlebarContent(winrt::Windows::UI::Xaml::UIElement content)
+{
+    _titlebar.Content(content);
+
+    // GH#4288 - add a SizeChanged handler to this content. It's possible that
+    // this element's size will change after the dragbar's. When that happens,
+    // the drag bar won't send another SizeChanged event, because the dragbar's
+    // _size_ didn't change, only it's position.
+    const auto fwe = content.try_as<winrt::Windows::UI::Xaml::FrameworkElement>();
+    if (fwe)
+    {
+        fwe.SizeChanged({ this, &NonClientIslandWindow::_OnDragBarSizeChanged });
+    }
+}
+
+// Method Description:
+// - This method computes the height of the little border above the title bar
+//   and returns it. If the border is disabled, then this method will return 0.
+// Return Value:
+// - the height of the border above the title bar or 0 if it's disabled
+int NonClientIslandWindow::_GetTopBorderHeight() const noexcept
+{
+    // No border when maximized or fullscreen.
+    // Yet we still need it in the focus mode to allow dragging (GH#7012)
+    if (_isMaximized || _fullscreen)
+    {
+        return 0;
+    }
+
+    return topBorderVisibleHeight;
+}
+
+RECT NonClientIslandWindow::_GetDragAreaRect() const noexcept
+{
+    if (_dragBar && _dragBar.Visibility() == Visibility::Visible)
+    {
+        const auto scale = GetCurrentDpiScale();
+        const auto transform = _dragBar.TransformToVisual(_rootGrid);
+
+        // GH#9443: Previously, we'd only extend the drag bar from the left of
+        // the tabs to the right of the caption buttons. Now, we're extending it
+        // all the way to the right side of the window, covering the caption
+        // buttons. We'll manually handle input to those buttons, to make it
+        // seem like they're still getting XAML input. We do this so we can get
+        // snap layout support for the maximize button.
+        const auto logicalDragBarRect = winrt::Windows::Foundation::Rect{
+            0.0f,
+            0.0f,
+            static_cast<float>(_rootGrid.ActualWidth()),
+            static_cast<float>(_dragBar.ActualHeight())
+        };
+        const auto clientDragBarRect = transform.TransformBounds(logicalDragBarRect);
+        RECT dragBarRect = {
+            static_cast<LONG>(clientDragBarRect.X * scale),
+            static_cast<LONG>(clientDragBarRect.Y * scale),
+            static_cast<LONG>((clientDragBarRect.Width + clientDragBarRect.X) * scale),
+            static_cast<LONG>((clientDragBarRect.Height + clientDragBarRect.Y) * scale),
+        };
+        return dragBarRect;
+    }
+
+    return RECT{};
+}
+
+// Method Description:
+// - Called when the size of the window changes for any reason. Updates the
+//   XAML island to match our new sizing and also updates the maximize icon
+//   if the window went from maximized to restored or the opposite.
+void NonClientIslandWindow::OnSize(const UINT width, const UINT height)
+{
+    _UpdateMaximizedState();
+
+    if (_interopWindowHandle)
+    {
+        _UpdateIslandPosition(width, height);
+    }
+
+    // GH#11367: We need to do this,
+    // otherwise the titlebar may still be partially visible
+    // when we move between different DPI monitors.
+    RefreshCurrentDPI();
+    _UpdateFrameMargins();
+}
+
+// Method Description:
+// - Checks if the window has been maximized or restored since the last time.
+//   If it has been maximized or restored, then it updates the _isMaximized
+//   flags and notifies of the change by calling
+//   NonClientIslandWindow::_OnMaximizeChange.
+void NonClientIslandWindow::_UpdateMaximizedState()
+{
+    const auto windowStyle = GetWindowStyle(_window.get());
+    const auto newIsMaximized = WI_IsFlagSet(windowStyle, WS_MAXIMIZE);
+
+    if (_isMaximized != newIsMaximized)
+    {
+        _isMaximized = newIsMaximized;
+        _OnMaximizeChange();
+    }
+}
+
+// Method Description:
+// - Called when the windows goes from restored to maximized or from
+//   maximized to restored. Updates the maximize button's icon and the frame
+//   margins.
+void NonClientIslandWindow::_OnMaximizeChange() noexcept
+{
+    if (_titlebar)
+    {
+        const auto windowStyle = GetWindowStyle(_window.get());
+        const auto isIconified = WI_IsFlagSet(windowStyle, WS_ICONIC);
+
+        const auto state = _isMaximized ? winrt::TerminalApp::WindowVisualState::WindowVisualStateMaximized :
+                                          isIconified ? winrt::TerminalApp::WindowVisualState::WindowVisualStateIconified :
+                                                        winrt::TerminalApp::WindowVisualState::WindowVisualStateNormal;
+
+        try
+        {
+            _titlebar.SetWindowVisualState(state);
+        }
+        CATCH_LOG();
+    }
+
+    // no frame margin when maximized
+    _UpdateFrameMargins();
+}
+
+// Method Description:
+// - Called when the size of the window changes for any reason. Updates the
+//   sizes of our child XAML Islands to match our new sizing.
+void NonClientIslandWindow::_UpdateIslandPosition(const UINT windowWidth, const UINT windowHeight)
+{
+    const auto originalTopHeight = _GetTopBorderHeight();
+    // GH#7422
+    // !! BODGY !!
+    //
+    // For inexplicable reasons, the top row of pixels on our tabs, new tab
+    // button, and caption buttons is totally un-clickable. The mouse simply
+    // refuses to interact with them. So when we're maximized, on certain
+    // monitor configurations, this results in the top row of pixels not
+    // reacting to clicks at all. To obey Fitt's Law, we're gonna shift
+    // the entire island up one pixel. That will result in the top row of pixels
+    // in the window actually being the _second_ row of pixels for those
+    // buttons, which will make them clickable. It's perhaps not the right fix,
+    // but it works.
+    // _GetTopBorderHeight() returns 0 when we're maximized.
+    const auto topBorderHeight = ::base::saturated_cast<short>((originalTopHeight == 0) ? -1 : originalTopHeight);
+
+    const COORD newIslandPos = { 0, topBorderHeight };
+
+    winrt::check_bool(SetWindowPos(_interopWindowHandle,
+                                   HWND_BOTTOM,
+                                   newIslandPos.X,
+                                   newIslandPos.Y,
+                                   windowWidth,
+                                   windowHeight - topBorderHeight,
+                                   SWP_SHOWWINDOW | SWP_NOACTIVATE));
+
+    // This happens when we go from maximized to restored or the opposite
+    // because topBorderHeight changes.
+    if (!_oldIslandPos.has_value() || _oldIslandPos.value() != newIslandPos)
+    {
+        // The drag bar's position changed compared to the client area because
+        // the island moved but we will not be notified about this in the
+        // NonClientIslandWindow::OnDragBarSizeChanged method because this
+        // method is only called when the position of the drag bar changes
+        // **inside** the island which is not the case here.
+        _ResizeDragBarWindow();
+
+        _oldIslandPos = { newIslandPos };
+    }
+}
+
+// Method Description:
+// - Returns the height of the little space at the top of the window used to
+//   resize the window.
+// Return Value:
+// - the height of the window's top resize handle
+int NonClientIslandWindow::_GetResizeHandleHeight() const noexcept
+{
+    // there isn't a SM_CYPADDEDBORDER for the Y axis
+    return ::GetSystemMetricsForDpi(SM_CXPADDEDBORDER, _currentDpi) +
+           ::GetSystemMetricsForDpi(SM_CYSIZEFRAME, _currentDpi);
+}
+
+// Method Description:
+// - Responds to the WM_NCCALCSIZE message by calculating and creating the new
+//   window frame.
+[[nodiscard]] LRESULT NonClientIslandWindow::_OnNcCalcSize(const WPARAM wParam, const LPARAM lParam) noexcept
+{
+    if (!wParam)
+    {
+        return 0;
+    }
+
+    auto params = reinterpret_cast<NCCALCSIZE_PARAMS*>(lParam);
+
+    // Store the original top before the default window proc applies the
+    // default frame.
+    const auto originalTop = params->rgrc[0].top;
+
+    const auto originalSize = params->rgrc[0];
+
+    // apply the default frame
+    const auto ret = DefWindowProc(_window.get(), WM_NCCALCSIZE, wParam, lParam);
+    if (ret != 0)
+    {
+        return ret;
+    }
+
+    auto newSize = params->rgrc[0];
+    // Re-apply the original top from before the size of the default frame was applied.
+    newSize.top = originalTop;
+
+    // WM_NCCALCSIZE is called before WM_SIZE
+    _UpdateMaximizedState();
+
+    // We don't need this correction when we're fullscreen. We will have the
+    // WS_POPUP size, so we don't have to worry about borders, and the default
+    // frame will be fine.
+    if (_isMaximized && !_fullscreen)
+    {
+        // When a window is maximized, its size is actually a little bit more
+        // than the monitor's work area. The window is positioned and sized in
+        // such a way that the resize handles are outside of the monitor and
+        // then the window is clipped to the monitor so that the resize handle
+        // do not appear because you don't need them (because you can't resize
+        // a window when it's maximized unless you restore it).
+        newSize.top += _GetResizeHandleHeight();
+    }
+
+    // GH#1438 - Attempt to detect if there's an autohide taskbar, and if there
+    // is, reduce our size a bit on the side with the taskbar, so the user can
+    // still mouse-over the taskbar to reveal it.
+    // GH#5209 - make sure to use MONITOR_DEFAULTTONEAREST, so that this will
+    // still find the right monitor even when we're restoring from minimized.
+    auto hMon = MonitorFromWindow(_window.get(), MONITOR_DEFAULTTONEAREST);
+    if (hMon && (_isMaximized || _fullscreen))
+    {
+        MONITORINFO monInfo{ 0 };
+        monInfo.cbSize = sizeof(MONITORINFO);
+        GetMonitorInfo(hMon, &monInfo);
+
+        // First, check if we have an auto-hide taskbar at all:
+        APPBARDATA autohide{ 0 };
+        autohide.cbSize = sizeof(autohide);
+        auto state = (UINT)SHAppBarMessage(ABM_GETSTATE, &autohide);
+        if (WI_IsFlagSet(state, ABS_AUTOHIDE))
+        {
+            // This helper can be used to determine if there's a auto-hide
+            // taskbar on the given edge of the monitor we're currently on.
+            auto hasAutohideTaskbar = [&monInfo](const UINT edge) -> bool {
+                APPBARDATA data{ 0 };
+                data.cbSize = sizeof(data);
+                data.uEdge = edge;
+                data.rc = monInfo.rcMonitor;
+                auto hTaskbar = (HWND)SHAppBarMessage(ABM_GETAUTOHIDEBAREX, &data);
+                return hTaskbar != nullptr;
+            };
+
+            const auto onTop = hasAutohideTaskbar(ABE_TOP);
+            const auto onBottom = hasAutohideTaskbar(ABE_BOTTOM);
+            const auto onLeft = hasAutohideTaskbar(ABE_LEFT);
+            const auto onRight = hasAutohideTaskbar(ABE_RIGHT);
+
+            // If there's a taskbar on any side of the monitor, reduce our size
+            // a little bit on that edge.
+            //
+            // Note to future code archeologists:
+            // This doesn't seem to work for fullscreen on the primary display.
+            // However, testing a bunch of other apps with fullscreen modes
+            // and an auto-hiding taskbar has shown that _none_ of them
+            // reveal the taskbar from fullscreen mode. This includes Edge,
+            // Firefox, Chrome, Sublime Text, PowerPoint - none seemed to
+            // support this.
+            //
+            // This does however work fine for maximized.
+            if (onTop)
+            {
+                // Peculiarly, when we're fullscreen,
+                newSize.top += AutohideTaskbarSize;
+            }
+            if (onBottom)
+            {
+                newSize.bottom -= AutohideTaskbarSize;
+            }
+            if (onLeft)
+            {
+                newSize.left += AutohideTaskbarSize;
+            }
+            if (onRight)
+            {
+                newSize.right -= AutohideTaskbarSize;
+            }
+        }
+    }
+
+    params->rgrc[0] = newSize;
+
+    return 0;
+}
+
+// Method Description:
+// - Hit test the frame for resizing and moving.
+// Arguments:
+// - ptMouse: the mouse point being tested, in absolute (NOT WINDOW) coordinates.
+// Return Value:
+// - one of the values from
+//   https://docs.microsoft.com/en-us/windows/desktop/inputdev/wm-nchittest#return-value
+//   corresponding to the area of the window that was hit
+[[nodiscard]] LRESULT NonClientIslandWindow::_OnNcHitTest(POINT ptMouse) const noexcept
+{
+    // This will handle the left, right and bottom parts of the frame because
+    // we didn't change them.
+    LPARAM lParam = MAKELONG(ptMouse.x, ptMouse.y);
+    const auto originalRet = DefWindowProc(_window.get(), WM_NCHITTEST, 0, lParam);
+
+    if (originalRet != HTCLIENT)
+    {
+        // If we're the quake window, suppress resizing on any side except the
+        // bottom. I don't believe that this actually works on the top. That's
+        // handled below.
+        if (IsQuakeWindow())
+        {
+            switch (originalRet)
+            {
+            case HTBOTTOMRIGHT:
+            case HTRIGHT:
+            case HTTOPRIGHT:
+            case HTTOP:
+            case HTTOPLEFT:
+            case HTLEFT:
+            case HTBOTTOMLEFT:
+                return HTCLIENT;
+            }
+        }
+        return originalRet;
+    }
+
+    // At this point, we know that the cursor is inside the client area so it
+    // has to be either the little border at the top of our custom title bar,
+    // the drag bar or something else in the XAML island. But the XAML Island
+    // handles WM_NCHITTEST on its own so actually it cannot be the XAML
+    // Island. Then it must be the drag bar or the little border at the top
+    // which the user can use to move or resize the window.
+
+    RECT rcWindow;
+    winrt::check_bool(::GetWindowRect(_window.get(), &rcWindow));
+
+    const auto resizeBorderHeight = _GetResizeHandleHeight();
+    const auto isOnResizeBorder = ptMouse.y < rcWindow.top + resizeBorderHeight;
+
+    // the top of the drag bar is used to resize the window
+    if (!_isMaximized && isOnResizeBorder)
+    {
+        // However, if we're the quake window, then just return HTCAPTION so we
+        // don't get a resize handle on the top.
+        return IsQuakeWindow() ? HTCAPTION : HTTOP;
+    }
+
+    return HTCAPTION;
+}
+
+// Method Description:
+// - Sets the cursor to the sizing cursor when we hit-test the top sizing border.
+//   We need to do this because we've covered it up with a child window.
+[[nodiscard]] LRESULT NonClientIslandWindow::_OnSetCursor(WPARAM wParam, LPARAM lParam) const noexcept
+{
+    if (LOWORD(lParam) == HTCLIENT)
+    {
+        // Get the cursor position from the _last message_ and not from
+        // `GetCursorPos` (which returns the cursor position _at the
+        // moment_) because if we're lagging behind the cursor's position,
+        // we still want to get the cursor position that was associated
+        // with that message at the time it was sent to handle the message
+        // correctly.
+        const auto screenPtLparam{ GetMessagePos() };
+        const auto hitTest{ SendMessage(GetHandle(), WM_NCHITTEST, 0, screenPtLparam) };
+        if (hitTest == HTTOP)
+        {
+            // We have to set the vertical resize cursor manually on
+            // the top resize handle because Windows thinks that the
+            // cursor is on the client area because it asked the asked
+            // the drag window with `WM_NCHITTEST` and it returned
+            // `HTCLIENT`.
+            // We don't want to modify the drag window's `WM_NCHITTEST`
+            // handling to return `HTTOP` because otherwise, the system
+            // would resize the drag window instead of the top level
+            // window!
+            SetCursor(LoadCursor(nullptr, IDC_SIZENS));
+            return TRUE;
+        }
+        else
+        {
+            // reset cursor
+            SetCursor(LoadCursor(nullptr, IDC_ARROW));
+            return TRUE;
+        }
+    }
+
+    return DefWindowProc(GetHandle(), WM_SETCURSOR, wParam, lParam);
+}
+// Method Description:
+// - Get the dimensions of our non-client area, as a rect where each component
+//   represents that side.
+// - The .left will be a negative number, to represent that the actual side of
+//   the non-client area is outside the border of our window. It's roughly 8px (
+//   * DPI scaling) to the left of the visible border.
+// - The .right component will be positive, indicating that the nonclient border
+//   is in the positive-x direction from the edge of our client area.
+// - This DOES NOT include our titlebar! It's in the client area for us.
+// Arguments:
+// - dpi: the scaling that we should use to calculate the border sizes.
+// Return Value:
+// - a RECT whose components represent the margins of the nonclient area,
+//   relative to the client area.
+RECT NonClientIslandWindow::GetNonClientFrame(UINT dpi) const noexcept
+{
+    const auto windowStyle = static_cast<DWORD>(GetWindowLong(_window.get(), GWL_STYLE));
+    RECT islandFrame{};
+
+    // If we failed to get the correct window size for whatever reason, log
+    // the error and go on. We'll use whatever the control proposed as the
+    // size of our window, which will be at least close.
+    LOG_IF_WIN32_BOOL_FALSE(AdjustWindowRectExForDpi(&islandFrame, windowStyle, false, 0, dpi));
+
+    islandFrame.top = -topBorderVisibleHeight;
+    return islandFrame;
+}
+
+// Method Description:
+// - Gets the difference between window and client area size.
+// Arguments:
+// - dpi: dpi of a monitor on which the window is placed
+// Return Value
+// - The size difference
+SIZE NonClientIslandWindow::GetTotalNonClientExclusiveSize(UINT dpi) const noexcept
+{
+    const auto islandFrame{ GetNonClientFrame(dpi) };
+
+    // If we have a titlebar, this is being called after we've initialized, and
+    // we can just ask that titlebar how big it wants to be.
+    const auto titleBarHeight = _titlebar ? static_cast<LONG>(_titlebar.ActualHeight()) : 0;
+
+    return {
+        islandFrame.right - islandFrame.left,
+        islandFrame.bottom - islandFrame.top + titleBarHeight
+    };
+}
+
+// Method Description:
+// - Updates the borders of our window frame, using DwmExtendFrameIntoClientArea.
+// Arguments:
+// - <none>
+// Return Value:
+// - the HRESULT returned by DwmExtendFrameIntoClientArea.
+void NonClientIslandWindow::_UpdateFrameMargins() const noexcept
+{
+    MARGINS margins = { 0, 0, 0, 0 };
+
+    // GH#603: When we're in Focus Mode, hide the titlebar, by setting it to a single
+    // pixel tall. Otherwise, the titlebar will be visible underneath controls with
+    // vintage opacity set.
+    //
+    // We can't set it to all 0's unfortunately.
+    // if (_borderless)
+    // {
+    margins.cyTopHeight = 1;
+    // }
+    // else if (_GetTopBorderHeight() != 0)
+    // {
+    //     RECT frame = {};
+    //     winrt::check_bool(::AdjustWindowRectExForDpi(&frame, GetWindowStyle(_window.get()), FALSE, 0, _currentDpi));
+
+    //     // We removed the whole top part of the frame (see handling of
+    //     // WM_NCCALCSIZE) so the top border is missing now. We add it back here.
+    //     // Note #1: You might wonder why we don't remove just the title bar instead
+    //     //  of removing the whole top part of the frame and then adding the little
+    //     //  top border back. I tried to do this but it didn't work: DWM drew the
+    //     //  whole title bar anyways on top of the window. It seems that DWM only
+    //     //  wants to draw either nothing or the whole top part of the frame.
+    //     // Note #2: For some reason if you try to set the top margin to just the
+    //     //  top border height (what we want to do), then there is a transparency
+    //     //  bug when the window is inactive, so I've decided to add the whole top
+    //     //  part of the frame instead and then we will hide everything that we
+    //     //  don't need (that is, the whole thing but the little 1 pixel wide border
+    //     //  at the top) in the WM_PAINT handler. This eliminates the transparency
+    //     //  bug and it's what a lot of Win32 apps that customize the title bar do
+    //     //  so it should work fine.
+    //     margins.cyTopHeight = -frame.top;
+    // }
+
+    // Extend the frame into the client area. microsoft/terminal#2735 - Just log
+    // the failure here, don't crash. If DWM crashes for any reason, calling
+    // THROW_IF_FAILED() will cause us to take a trip upstate. Just log, and
+    // we'll fix ourselves when DWM comes back.
+    LOG_IF_FAILED(DwmExtendFrameIntoClientArea(_window.get(), &margins));
+}
+
+// Method Description:
+// - Handle window messages from the message loop.
+// Arguments:
+// - message: A window message ID identifying the message.
+// - wParam: The contents of this parameter depend on the value of the message parameter.
+// - lParam: The contents of this parameter depend on the value of the message parameter.
+// Return Value:
+// - The return value is the result of the message processing and depends on the
+//   message sent.
+[[nodiscard]] LRESULT NonClientIslandWindow::MessageHandler(UINT const message,
+                                                            WPARAM const wParam,
+                                                            LPARAM const lParam) noexcept
+{
+    switch (message)
+    {
+    case WM_SETCURSOR:
+        return _OnSetCursor(wParam, lParam);
+    case WM_DISPLAYCHANGE:
+        // GH#4166: When the DPI of the monitor changes out from underneath us,
+        // resize our drag bar, to reflect its newly scaled size.
+        _ResizeDragBarWindow();
+        return 0;
+    case WM_NCCALCSIZE:
+        return _OnNcCalcSize(wParam, lParam);
+    case WM_NCHITTEST:
+        return _OnNcHitTest({ GET_X_LPARAM(lParam), GET_Y_LPARAM(lParam) });
+    case WM_PAINT:
+        return _OnPaint();
+    case WM_NCRBUTTONUP:
+        // The `DefWindowProc` function doesn't open the system menu for some
+        // reason so we have to do it ourselves.
+        if (wParam == HTCAPTION)
+        {
+            OpenSystemMenu(GET_X_LPARAM(lParam), GET_Y_LPARAM(lParam));
+        }
+        break;
+    }
+
+    return IslandWindow::MessageHandler(message, wParam, lParam);
+}
+
+// Method Description:
+// - This method is called when the window receives the WM_PAINT message.
+// - It paints the client area with the color of the title bar to hide the
+//   system's title bar behind the XAML Islands window during a resize.
+//   Indeed, the XAML Islands window doesn't resize at the same time than
+//   the top level window
+//   (see https://github.com/microsoft/microsoft-ui-xaml/issues/759).
+// Return Value:
+// - The value returned from the window proc.
+[[nodiscard]] LRESULT NonClientIslandWindow::_OnPaint() noexcept
+{
+    if (!_titlebar)
+    {
+        return 0;
+    }
+
+    PAINTSTRUCT ps{ 0 };
+    const auto hdc = wil::BeginPaint(_window.get(), &ps);
+    if (!hdc)
+    {
+        return 0;
+    }
+
+    const auto topBorderHeight = _GetTopBorderHeight();
+
+    if (ps.rcPaint.top < topBorderHeight)
+    {
+        auto rcTopBorder = ps.rcPaint;
+        rcTopBorder.bottom = topBorderHeight;
+
+        // To show the original top border, we have to paint on top of it with
+        // the alpha component set to 0. This page recommends to paint the area
+        // in black using the stock BLACK_BRUSH to do this:
+        // https://docs.microsoft.com/en-us/windows/win32/dwm/customframe#extending-the-client-frame
+        ::FillRect(hdc.get(), &rcTopBorder, GetStockBrush(BLACK_BRUSH));
+    }
+
+    if (ps.rcPaint.bottom > topBorderHeight)
+    {
+        auto rcRest = ps.rcPaint;
+        rcRest.top = topBorderHeight;
+
+        const auto backgroundBrush = _titlebar.Background();
+        const auto backgroundSolidBrush = backgroundBrush.try_as<Media::SolidColorBrush>();
+        const auto backgroundAcrylicBrush = backgroundBrush.try_as<Media::AcrylicBrush>();
+
+        til::color backgroundColor = Colors::Black();
+        if (backgroundSolidBrush)
+        {
+            backgroundColor = backgroundSolidBrush.Color();
+        }
+        else if (backgroundAcrylicBrush)
+        {
+            backgroundColor = backgroundAcrylicBrush.FallbackColor();
+        }
+
+        if (!_backgroundBrush || backgroundColor != _backgroundBrushColor)
+        {
+            // Create brush for titlebar color.
+            _backgroundBrush = wil::unique_hbrush(CreateSolidBrush(backgroundColor));
+        }
+
+        // To hide the original title bar, we have to paint on top of it with
+        // the alpha component set to 255. This is a hack to do it with GDI.
+        // See NonClientIslandWindow::_UpdateFrameMargins for more information.
+        HDC opaqueDc;
+        BP_PAINTPARAMS params = { sizeof(params), BPPF_NOCLIP | BPPF_ERASE };
+        auto buf = BeginBufferedPaint(hdc.get(), &rcRest, BPBF_TOPDOWNDIB, &params, &opaqueDc);
+        if (!buf || !opaqueDc)
+        {
+            // MSFT:34673647 - BeginBufferedPaint can fail, but it probably
+            // shouldn't bring the whole Terminal down with it. So don't
+            // throw_last_error here.
+            LOG_LAST_ERROR();
+            return 0;
+        }
+
+        ::FillRect(opaqueDc, &rcRest, _backgroundBrush.get());
+        ::BufferedPaintSetAlpha(buf, nullptr, 255);
+        ::EndBufferedPaint(buf, TRUE);
+    }
+
+    return 0;
+}
+
+// Method Description:
+// - This method is called when the window receives the WM_NCCREATE message.
+// Return Value:
+// - The value returned from the window proc.
+[[nodiscard]] LRESULT NonClientIslandWindow::_OnNcCreate(WPARAM wParam, LPARAM lParam) noexcept
+{
+    const auto ret = IslandWindow::_OnNcCreate(wParam, lParam);
+    if (!ret)
+    {
+        return FALSE;
+    }
+
+    // This is a hack to make the window borders dark instead of light.
+    // It must be done before WM_NCPAINT so that the borders are rendered with
+    // the correct theme.
+    // For more information, see GH#6620.
+    LOG_IF_FAILED(TerminalTrySetDarkTheme(_window.get(), true));
+
+    return TRUE;
+}
+
+// Method Description:
+// - Called when the app wants to change its theme. We'll update the frame
+//   theme to match the new theme.
+// Arguments:
+// - requestedTheme: the ElementTheme to use as the new theme for the UI
+// Return Value:
+// - <none>
+void NonClientIslandWindow::OnApplicationThemeChanged(const ElementTheme& requestedTheme)
+{
+    IslandWindow::OnApplicationThemeChanged(requestedTheme);
+
+    _theme = requestedTheme;
+}
+
+// Method Description:
+// - Enable or disable borderless mode. When entering borderless mode, we'll
+//   need to manually hide the entire titlebar.
+// - See also IslandWindow::_SetIsBorderless, which does similar, but different work.
+// Arguments:
+// - borderlessEnabled: If true, we're entering borderless mode. If false, we're leaving.
+// Return Value:
+// - <none>
+void NonClientIslandWindow::_SetIsBorderless(const bool borderlessEnabled)
+{
+    _borderless = borderlessEnabled;
+
+    // Explicitly _don't_ call IslandWindow::_SetIsBorderless. That version will
+    // change the window styles appropriately for the window with the default
+    // titlebar, but for the tabs-in-titlebar mode, we can just get rid of the
+    // title bar entirely.
+
+    if (_titlebar)
+    {
+        _titlebar.Visibility(_IsTitlebarVisible() ? Visibility::Visible : Visibility::Collapsed);
+    }
+
+    // Update the margins when entering/leaving focus mode, so we can prevent
+    // the titlebar from showing through transparent terminal controls
+    _UpdateFrameMargins();
+
+    // GH#4224 - When the auto-hide taskbar setting is enabled, then we don't
+    // always get another window message to trigger us to remove the drag bar.
+    // So, make sure to update the size of the drag region here, so that it
+    // _definitely_ goes away.
+    _ResizeDragBarWindow();
+
+    // Resize the window, with SWP_FRAMECHANGED, to trigger user32 to
+    // recalculate the non/client areas
+    const til::rect windowPos{ GetWindowRect() };
+    SetWindowPos(GetHandle(),
+                 HWND_TOP,
+                 windowPos.left,
+                 windowPos.top,
+                 windowPos.width(),
+                 windowPos.height(),
+                 SWP_SHOWWINDOW | SWP_FRAMECHANGED | SWP_NOACTIVATE);
+}
+
+// Method Description:
+// - Enable or disable fullscreen mode. When entering fullscreen mode, we'll
+//   need to manually hide the entire titlebar.
+// - See also IslandWindow::_SetIsFullscreen, which does additional work.
+// Arguments:
+// - fullscreenEnabled: If true, we're entering fullscreen mode. If false, we're leaving.
+// Return Value:
+// - <none>
+void NonClientIslandWindow::_SetIsFullscreen(const bool fullscreenEnabled)
+{
+    IslandWindow::_SetIsFullscreen(fullscreenEnabled);
+    if (_titlebar)
+    {
+        _titlebar.Visibility(_IsTitlebarVisible() ? Visibility::Visible : Visibility::Collapsed);
+    }
+    // GH#4224 - When the auto-hide taskbar setting is enabled, then we don't
+    // always get another window message to trigger us to remove the drag bar.
+    // So, make sure to update the size of the drag region here, so that it
+    // _definitely_ goes away.
+    _ResizeDragBarWindow();
+}
+
+// Method Description:
+// - Returns true if the titlebar is visible. For things like fullscreen mode,
+//   borderless mode (aka "focus mode"), this will return false.
+// Arguments:
+// - <none>
+// Return Value:
+// - true iff the titlebar is visible
+bool NonClientIslandWindow::_IsTitlebarVisible() const
+{
+    return !(_fullscreen || _borderless);
+}
+
+void NonClientIslandWindow::SetTitlebarBackground(winrt::Windows::UI::Xaml::Media::Brush brush)
+{
+    _titlebar.Background(brush);
+}