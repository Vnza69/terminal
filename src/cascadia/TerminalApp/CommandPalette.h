// Copyright (c) Microsoft Corporation.
// Licensed under the MIT license.

#pragma once

#include "CommandPalette.g.h"
#include "../../cascadia/inc/cppwinrt_utils.h"

namespace winrt::TerminalApp::implementation
{
    struct CommandPalette : CommandPaletteT<CommandPalette>
    {
        CommandPalette();

        Windows::Foundation::Collections::IObservableVector<TerminalApp::Command> FilteredActions();
        void SetActions(Windows::Foundation::Collections::IVector<TerminalApp::Command> const& actions);

        void SetDispatch(const winrt::TerminalApp::ShortcutActionDispatch& dispatch);

    private:
        friend struct CommandPaletteT<CommandPalette>; // for Xaml to bind events

        Windows::Foundation::Collections::IObservableVector<TerminalApp::Command> _filteredActions{ nullptr };
        Windows::Foundation::Collections::IVector<TerminalApp::Command> _allActions{ nullptr };
        Windows::Foundation::Collections::IVector<TerminalApp::Command> _nestedActionStack{ nullptr };
        winrt::TerminalApp::ShortcutActionDispatch _dispatch;

        void _filterTextChanged(Windows::Foundation::IInspectable const& sender,
                                Windows::UI::Xaml::RoutedEventArgs const& args);
        void _keyDownHandler(Windows::Foundation::IInspectable const& sender,
                             Windows::UI::Xaml::Input::KeyRoutedEventArgs const& e);

        Windows::Foundation::Collections::IVector<TerminalApp::Command> _commandsToFilter();
        void _updateUIForStackChange();

        void _rootPointerPressed(Windows::Foundation::IInspectable const& sender, Windows::UI::Xaml::Input::PointerRoutedEventArgs const& e);
        void _backdropPointerPressed(Windows::Foundation::IInspectable const& sender, Windows::UI::Xaml::Input::PointerRoutedEventArgs const& e);

        void _listItemClicked(Windows::Foundation::IInspectable const& sender, Windows::UI::Xaml::Controls::ItemClickEventArgs const& e);

        void _selectNextItem(const bool moveDown);

        void _updateFilteredActions();
<<<<<<< HEAD

=======
        std::vector<winrt::TerminalApp::Command> _collectFilteredActions();
>>>>>>> 7bf9225c
        static int _getWeight(const winrt::hstring& searchText, const winrt::hstring& name);
        void _close();

        void _dispatchCommand(const TerminalApp::Command& command);

        void _dismissPalette();
    };
}

namespace winrt::TerminalApp::factory_implementation
{
    BASIC_FACTORY(CommandPalette);
}<|MERGE_RESOLUTION|>--- conflicted
+++ resolved
@@ -41,11 +41,9 @@
         void _selectNextItem(const bool moveDown);
 
         void _updateFilteredActions();
-<<<<<<< HEAD
 
-=======
         std::vector<winrt::TerminalApp::Command> _collectFilteredActions();
->>>>>>> 7bf9225c
+
         static int _getWeight(const winrt::hstring& searchText, const winrt::hstring& name);
         void _close();
 
