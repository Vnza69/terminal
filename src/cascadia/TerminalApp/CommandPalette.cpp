--- conflicted
+++ resolved
@@ -99,15 +99,13 @@
         }
         else if (key == VirtualKey::Enter)
         {
-<<<<<<< HEAD
             if (_mode == PaletteMode::ActionMode)
-=======
-            // Action Mode: Dispatch the action of the selected command.
-
-            if (const auto selectedItem = _filteredActionsView().SelectedItem())
->>>>>>> 177cf1ca
-            {
-                _dispatchAction();
+            {
+                // Action Mode: Dispatch the action of the selected command.
+                if (const auto selectedItem = _filteredActionsView().SelectedItem())
+                {
+                    _dispatchAction();
+                }
             }
             else
             {
@@ -243,17 +241,13 @@
     void CommandPalette::_updateFilteredActions()
     {
         _filteredActions.Clear();
-<<<<<<< HEAD
 
         if (_mode == PaletteMode::CommandlineMode)
         {
             return;
         }
 
-        auto searchText = _SearchBox().Text();
-=======
         auto searchText = _searchBox().Text();
->>>>>>> 177cf1ca
         const bool addAll = searchText.empty();
 
         // If there's no filter text, then just add all the commands in order to the list.
@@ -427,12 +421,11 @@
         _searchBox().Text(L"");
     }
 
-<<<<<<< HEAD
     void CommandPalette::_checkMode()
     {
         _mode = PaletteMode::ActionMode;
 
-        auto inputText = _SearchBox().Text();
+        auto inputText = _searchBox().Text();
         if (inputText.size() > 0)
         {
             if (inputText[0] == L'>')
@@ -446,7 +439,7 @@
     {
         // Action Mode: Dispatch the action of the selected command.
 
-        if (const auto selectedItem = _FilteredActionsView().SelectedItem())
+        if (const auto selectedItem = _filteredActionsView().SelectedItem())
         {
             if (const auto data = selectedItem.try_as<Command>())
             {
@@ -459,8 +452,8 @@
 
     void CommandPalette::_dispatchCommandline()
     {
-        const auto inputText = _SearchBox().Text();
-        const std::wstring input{ _SearchBox().Text() };
+        const auto inputText = _searchBox().Text();
+        const std::wstring input{ _searchBox().Text() };
         const auto rawCmdline{ input.substr(1) };
 
         // Trim leading whitespace
@@ -484,8 +477,4 @@
             _close();
         }
     }
-
-    DEFINE_EVENT_WITH_TYPED_EVENT_HANDLER(CommandPalette, Closed, _closeHandlers, TerminalApp::CommandPalette, winrt::Windows::UI::Xaml::RoutedEventArgs);
-=======
->>>>>>> 177cf1ca
 }