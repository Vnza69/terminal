--- conflicted
+++ resolved
@@ -1,143 +1,70 @@
-<<<<<<< HEAD
-<!-- Copyright (c) Microsoft Corporation. All rights reserved. Licensed under
-the MIT License. See LICENSE in the project root for license information. -->
-<ContentPresenter
-    x:Class="TerminalApp.TabRowControl"
-    xmlns="http://schemas.microsoft.com/winfx/2006/xaml/presentation"
-    xmlns:x="http://schemas.microsoft.com/winfx/2006/xaml"
-    xmlns:local="using:TerminalApp"
-    xmlns:mux="using:Microsoft.UI.Xaml.Controls"
-    xmlns:d="http://schemas.microsoft.com/expression/blend/2008"
-    xmlns:mc="http://schemas.openxmlformats.org/markup-compatibility/2006"
-    mc:Ignorable="d">
-
-    <mux:TabView x:Name="TabView"
-                 VerticalAlignment="Bottom"
-                 HorizontalContentAlignment="Stretch"
-                 IsAddTabButtonVisible="false"
-                 TabWidthMode="SizeToContent"
-                 CanReorderTabs="False"
-                 CanDragTabs="False"
-                 AllowDropTabs="False">
-
-        <mux:TabView.TabStripFooter>
-            <mux:SplitButton
-                x:Name="NewTabButton"
-                Click="OnNewTabButtonClick"
-                VerticalAlignment="Stretch"
-                HorizontalAlignment="Left"
-                Content="&#xE710;"
-                UseLayoutRounding="true"
-                FontFamily="Segoe MDL2 Assets"
-                FontWeight="SemiLight"
-                FontSize="12">
-                <!-- U+E710 is the fancy plus icon. -->
-                <mux:SplitButton.Resources>
-                    <!-- Override the SplitButton* resources to match the tab view's button's styles. -->
-                    <ResourceDictionary>
-                        <ResourceDictionary.ThemeDictionaries>
-                            <ResourceDictionary x:Key="Light">
-                                <StaticResource x:Key="SplitButtonBackground" ResourceKey="TabViewItemHeaderBackground" />
-                                <StaticResource x:Key="SplitButtonForeground" ResourceKey="SystemControlBackgroundBaseMediumBrush" />
-                                <StaticResource x:Key="SplitButtonBackgroundPressed" ResourceKey="TabViewItemHeaderBackgroundPressed" />
-                                <StaticResource x:Key="SplitButtonForegroundPressed" ResourceKey="SystemControlBackgroundBaseMediumHighBrush" />
-                                <StaticResource x:Key="SplitButtonBackgroundPointerOver" ResourceKey="TabViewItemHeaderBackgroundPointerOver" />
-                                <StaticResource x:Key="SplitButtonForegroundPointerOver" ResourceKey="SystemControlBackgroundBaseMediumHighBrush" />
-                            </ResourceDictionary>
-                            <ResourceDictionary x:Key="Dark">
-                                <StaticResource x:Key="SplitButtonBackground" ResourceKey="TabViewItemHeaderBackground" />
-                                <StaticResource x:Key="SplitButtonForeground" ResourceKey="SystemControlBackgroundBaseMediumBrush" />
-                                <StaticResource x:Key="SplitButtonBackgroundPressed" ResourceKey="TabViewItemHeaderBackgroundPressed" />
-                                <StaticResource x:Key="SplitButtonForegroundPressed" ResourceKey="SystemControlBackgroundBaseMediumHighBrush" />
-                                <StaticResource x:Key="SplitButtonBackgroundPointerOver" ResourceKey="TabViewItemHeaderBackgroundPointerOver" />
-                                <StaticResource x:Key="SplitButtonForegroundPointerOver" ResourceKey="SystemControlBackgroundBaseMediumHighBrush" />
-                            </ResourceDictionary>
-                            <ResourceDictionary x:Key="HighContrast">
-                                <StaticResource x:Key="SplitButtonBackground" ResourceKey="TabViewItemHeaderBackground" />
-                                <StaticResource x:Key="SplitButtonForeground" ResourceKey="SystemControlBackgroundBaseMediumBrush" />
-                                <StaticResource x:Key="SplitButtonBackgroundPressed" ResourceKey="TabViewItemHeaderBackgroundPressed" />
-                                <StaticResource x:Key="SplitButtonForegroundPressed" ResourceKey="SystemControlBackgroundBaseMediumHighBrush" />
-                                <StaticResource x:Key="SplitButtonBackgroundPointerOver" ResourceKey="TabViewItemHeaderBackgroundPointerOver" />
-                                <StaticResource x:Key="SplitButtonForegroundPointerOver" ResourceKey="SystemControlBackgroundBaseMediumHighBrush" />
-                            </ResourceDictionary>
-                        </ResourceDictionary.ThemeDictionaries>
-                    </ResourceDictionary>
-                </mux:SplitButton.Resources>
-            </mux:SplitButton>
-        </mux:TabView.TabStripFooter>
-
-    </mux:TabView>
-
-</ContentPresenter>
-=======
-<!-- Copyright (c) Microsoft Corporation. All rights reserved. Licensed under
-the MIT License. See LICENSE in the project root for license information. -->
-<ContentPresenter
-    x:Class="TerminalApp.TabRowControl"
-    xmlns="http://schemas.microsoft.com/winfx/2006/xaml/presentation"
-    xmlns:x="http://schemas.microsoft.com/winfx/2006/xaml"
-    xmlns:local="using:TerminalApp"
-    xmlns:mux="using:Microsoft.UI.Xaml.Controls"
-    xmlns:d="http://schemas.microsoft.com/expression/blend/2008"
-    xmlns:mc="http://schemas.openxmlformats.org/markup-compatibility/2006"
-    mc:Ignorable="d">
-
-    <mux:TabView x:Name="TabView"
-                 VerticalAlignment="Bottom"
-                 HorizontalContentAlignment="Stretch"
-                 IsAddTabButtonVisible="false"
-                 TabWidthMode="SizeToContent"
+<!-- Copyright (c) Microsoft Corporation. All rights reserved. Licensed under
+the MIT License. See LICENSE in the project root for license information. -->
+<ContentPresenter
+    x:Class="TerminalApp.TabRowControl"
+    xmlns="http://schemas.microsoft.com/winfx/2006/xaml/presentation"
+    xmlns:x="http://schemas.microsoft.com/winfx/2006/xaml"
+    xmlns:local="using:TerminalApp"
+    xmlns:mux="using:Microsoft.UI.Xaml.Controls"
+    xmlns:d="http://schemas.microsoft.com/expression/blend/2008"
+    xmlns:mc="http://schemas.openxmlformats.org/markup-compatibility/2006"
+    mc:Ignorable="d">
+
+    <mux:TabView x:Name="TabView"
+                 VerticalAlignment="Bottom"
+                 HorizontalContentAlignment="Stretch"
+                 IsAddTabButtonVisible="false"
+                 TabWidthMode="SizeToContent"
                  CanReorderTabs="True"
                  CanDragTabs="True"
                  AllowDropTabs="True">
-
-        <mux:TabView.TabStripFooter>
-            <mux:SplitButton
-                x:Name="NewTabButton"
-                Click="OnNewTabButtonClick"
-                VerticalAlignment="Stretch"
-                HorizontalAlignment="Left"
-                Content="&#xE710;"
-                UseLayoutRounding="true"
-                FontFamily="Segoe MDL2 Assets"
-                FontWeight="SemiLight"
-                FontSize="12">
-                <!-- U+E710 is the fancy plus icon. -->
-                <mux:SplitButton.Resources>
-		    <!-- Override the SplitButton* resources to match the tab view's button's styles. -->
-                    <ResourceDictionary>
-                        <ResourceDictionary.ThemeDictionaries>
-                            <ResourceDictionary x:Key="Light">
-                                <StaticResource x:Key="SplitButtonBackground" ResourceKey="TabViewItemHeaderBackground" />
-                                <StaticResource x:Key="SplitButtonForeground" ResourceKey="SystemControlBackgroundBaseMediumBrush" />
-                                <StaticResource x:Key="SplitButtonBackgroundPressed" ResourceKey="TabViewItemHeaderBackgroundPressed" />
-                                <StaticResource x:Key="SplitButtonForegroundPressed" ResourceKey="SystemControlBackgroundBaseMediumHighBrush" />
-                                <StaticResource x:Key="SplitButtonBackgroundPointerOver" ResourceKey="TabViewItemHeaderBackgroundPointerOver" />
-                                <StaticResource x:Key="SplitButtonForegroundPointerOver" ResourceKey="SystemControlBackgroundBaseMediumHighBrush" />
-                            </ResourceDictionary>
-                            <ResourceDictionary x:Key="Dark">
-                                <StaticResource x:Key="SplitButtonBackground" ResourceKey="TabViewItemHeaderBackground" />
-                                <StaticResource x:Key="SplitButtonForeground" ResourceKey="SystemControlBackgroundBaseMediumBrush" />
-                                <StaticResource x:Key="SplitButtonBackgroundPressed" ResourceKey="TabViewItemHeaderBackgroundPressed" />
-                                <StaticResource x:Key="SplitButtonForegroundPressed" ResourceKey="SystemControlBackgroundBaseMediumHighBrush" />
-                                <StaticResource x:Key="SplitButtonBackgroundPointerOver" ResourceKey="TabViewItemHeaderBackgroundPointerOver" />
-                                <StaticResource x:Key="SplitButtonForegroundPointerOver" ResourceKey="SystemControlBackgroundBaseMediumHighBrush" />
-                            </ResourceDictionary>
-                            <ResourceDictionary x:Key="HighContrast">
-                                <StaticResource x:Key="SplitButtonBackground" ResourceKey="TabViewItemHeaderBackground" />
-                                <StaticResource x:Key="SplitButtonForeground" ResourceKey="SystemControlBackgroundBaseMediumBrush" />
-                                <StaticResource x:Key="SplitButtonBackgroundPressed" ResourceKey="TabViewItemHeaderBackgroundPressed" />
-                                <StaticResource x:Key="SplitButtonForegroundPressed" ResourceKey="SystemControlBackgroundBaseMediumHighBrush" />
-                                <StaticResource x:Key="SplitButtonBackgroundPointerOver" ResourceKey="TabViewItemHeaderBackgroundPointerOver" />
-                                <StaticResource x:Key="SplitButtonForegroundPointerOver" ResourceKey="SystemControlBackgroundBaseMediumHighBrush" />
-                            </ResourceDictionary>
-                        </ResourceDictionary.ThemeDictionaries>
-                    </ResourceDictionary>
-                </mux:SplitButton.Resources>
-            </mux:SplitButton>
-        </mux:TabView.TabStripFooter>
-
-    </mux:TabView>
-
-</ContentPresenter>
->>>>>>> 0e36ce4d
+
+        <mux:TabView.TabStripFooter>
+            <mux:SplitButton
+                x:Name="NewTabButton"
+                Click="OnNewTabButtonClick"
+                VerticalAlignment="Stretch"
+                HorizontalAlignment="Left"
+                Content="&#xE710;"
+                UseLayoutRounding="true"
+                FontFamily="Segoe MDL2 Assets"
+                FontWeight="SemiLight"
+                FontSize="12">
+                <!-- U+E710 is the fancy plus icon. -->
+                <mux:SplitButton.Resources>
+                    <!-- Override the SplitButton* resources to match the tab view's button's styles. -->
+                    <ResourceDictionary>
+                        <ResourceDictionary.ThemeDictionaries>
+                            <ResourceDictionary x:Key="Light">
+                                <StaticResource x:Key="SplitButtonBackground" ResourceKey="TabViewItemHeaderBackground" />
+                                <StaticResource x:Key="SplitButtonForeground" ResourceKey="SystemControlBackgroundBaseMediumBrush" />
+                                <StaticResource x:Key="SplitButtonBackgroundPressed" ResourceKey="TabViewItemHeaderBackgroundPressed" />
+                                <StaticResource x:Key="SplitButtonForegroundPressed" ResourceKey="SystemControlBackgroundBaseMediumHighBrush" />
+                                <StaticResource x:Key="SplitButtonBackgroundPointerOver" ResourceKey="TabViewItemHeaderBackgroundPointerOver" />
+                                <StaticResource x:Key="SplitButtonForegroundPointerOver" ResourceKey="SystemControlBackgroundBaseMediumHighBrush" />
+                            </ResourceDictionary>
+                            <ResourceDictionary x:Key="Dark">
+                                <StaticResource x:Key="SplitButtonBackground" ResourceKey="TabViewItemHeaderBackground" />
+                                <StaticResource x:Key="SplitButtonForeground" ResourceKey="SystemControlBackgroundBaseMediumBrush" />
+                                <StaticResource x:Key="SplitButtonBackgroundPressed" ResourceKey="TabViewItemHeaderBackgroundPressed" />
+                                <StaticResource x:Key="SplitButtonForegroundPressed" ResourceKey="SystemControlBackgroundBaseMediumHighBrush" />
+                                <StaticResource x:Key="SplitButtonBackgroundPointerOver" ResourceKey="TabViewItemHeaderBackgroundPointerOver" />
+                                <StaticResource x:Key="SplitButtonForegroundPointerOver" ResourceKey="SystemControlBackgroundBaseMediumHighBrush" />
+                            </ResourceDictionary>
+                            <ResourceDictionary x:Key="HighContrast">
+                                <StaticResource x:Key="SplitButtonBackground" ResourceKey="TabViewItemHeaderBackground" />
+                                <StaticResource x:Key="SplitButtonForeground" ResourceKey="SystemControlBackgroundBaseMediumBrush" />
+                                <StaticResource x:Key="SplitButtonBackgroundPressed" ResourceKey="TabViewItemHeaderBackgroundPressed" />
+                                <StaticResource x:Key="SplitButtonForegroundPressed" ResourceKey="SystemControlBackgroundBaseMediumHighBrush" />
+                                <StaticResource x:Key="SplitButtonBackgroundPointerOver" ResourceKey="TabViewItemHeaderBackgroundPointerOver" />
+                                <StaticResource x:Key="SplitButtonForegroundPointerOver" ResourceKey="SystemControlBackgroundBaseMediumHighBrush" />
+                            </ResourceDictionary>
+                        </ResourceDictionary.ThemeDictionaries>
+                    </ResourceDictionary>
+                </mux:SplitButton.Resources>
+            </mux:SplitButton>
+        </mux:TabView.TabStripFooter>
+
+    </mux:TabView>
+
+</ContentPresenter>