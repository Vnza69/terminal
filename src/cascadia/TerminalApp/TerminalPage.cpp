--- conflicted
+++ resolved
@@ -1457,7 +1457,6 @@
 
         term.ConnectionStateChanged({ get_weak(), &TerminalPage::_ConnectionStateChangedHandler });
 
-<<<<<<< HEAD
         term.PropertyChanged([weakThis = get_weak()](auto& /*sender*/, auto& e) {
             if (auto page{ weakThis.get() })
             {
@@ -1469,9 +1468,8 @@
         });
 
         term.ShowWindowChanged({ get_weak(), &TerminalPage::_ShowWindowChangedHandler });
-=======
+
         term.MenuChanged({ get_weak(), &TerminalPage::_ControlMenuChangedHandler });
->>>>>>> 84d68f08
     }
 
     // Method Description:
@@ -4030,7 +4028,6 @@
         applicationState.DismissedMessages(std::move(messages));
     }
 
-<<<<<<< HEAD
     void TerminalPage::_updateThemeColors()
     {
         if (_settings == nullptr)
@@ -4171,7 +4168,6 @@
         _activated = activated;
         _updateThemeColors();
     }
-=======
     winrt::fire_and_forget TerminalPage::_ControlMenuChangedHandler(const IInspectable& /*sender*/, const IInspectable& /*args*/)
     {
         co_await winrt::resume_foreground(Dispatcher(), CoreDispatcherPriority::Normal);
@@ -4214,5 +4210,4 @@
         AutoCompleteMenu().SetCommands(commandsCollection);
     }
 
->>>>>>> 84d68f08
 }