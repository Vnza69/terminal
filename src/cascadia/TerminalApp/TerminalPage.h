--- conflicted
+++ resolved
@@ -63,11 +63,7 @@
     struct TerminalPage : TerminalPageT<TerminalPage>
     {
     public:
-<<<<<<< HEAD
-        TerminalPage(const TerminalApp::ContentManager& manager);
-=======
-        TerminalPage(TerminalApp::WindowProperties properties);
->>>>>>> 9957e5ce
+        TerminalPage(TerminalApp::WindowProperties properties, const TerminalApp::ContentManager& manager);
 
         // This implements shobjidl's IInitializeWithWindow, but due to a XAML Compiler bug we cannot
         // put it in our inheritance graph. https://github.com/microsoft/microsoft-ui-xaml/issues/3331
@@ -226,11 +222,7 @@
         int _renamerLayoutCount{ 0 };
         bool _renamerPressedEnter{ false };
 
-<<<<<<< HEAD
-        TerminalApp::IWindowProperties _WindowProperties{ nullptr };
-=======
         TerminalApp::WindowProperties _WindowProperties{ nullptr };
->>>>>>> 9957e5ce
 
         PaneResources _paneResources;
 
