--- conflicted
+++ resolved
@@ -1,1775 +1,1766 @@
-// Copyright (c) Microsoft Corporation.
-// Licensed under the MIT license.
-
-#include "pch.h"
-#include <LibraryResources.h>
-#include "ColorPickupFlyout.h"
-#include "TerminalTab.h"
-#include "TerminalTab.g.cpp"
-#include "Utils.h"
-#include "ColorHelper.h"
-#include "AppLogic.h"
-
-using namespace winrt;
-using namespace winrt::Windows::UI::Xaml;
-using namespace winrt::Windows::UI::Core;
-using namespace winrt::Microsoft::Terminal::Control;
-using namespace winrt::Microsoft::Terminal::Settings::Model;
-using namespace winrt::Windows::System;
-
-namespace winrt
-{
-    namespace MUX = Microsoft::UI::Xaml;
-    namespace WUX = Windows::UI::Xaml;
-}
-
-namespace winrt::TerminalApp::implementation
-{
-    TerminalTab::TerminalTab(const Profile& profile, const WUX::Controls::UserControl& control)
-    {
-        _rootPane = std::make_shared<Pane>(profile, control, true);
-
-        _rootPane->Id(_nextPaneId);
-        _activePane = _rootPane;
-        _mruPanes.insert(_mruPanes.begin(), _nextPaneId);
-        ++_nextPaneId;
-
-        _Setup();
-    }
-
-    TerminalTab::TerminalTab(std::shared_ptr<Pane> rootPane)
-    {
-        _rootPane = rootPane;
-        _activePane = nullptr;
-
-        auto firstId = _nextPaneId;
-
-        _rootPane->WalkTree([&](std::shared_ptr<Pane> pane) {
-            // update the IDs on each pane
-            if (pane->_IsLeaf())
-            {
-                pane->Id(_nextPaneId);
-                _nextPaneId++;
-            }
-            // Try to find the pane marked active (if it exists)
-            if (pane->_lastActive)
-            {
-                _activePane = pane;
-            }
-
-            return false;
-        });
-
-        // In case none of the panes were already marked as the focus, just
-        // focus the first one.
-        if (_activePane == nullptr)
-        {
-            _rootPane->FocusPane(firstId);
-            _activePane = _rootPane->GetActivePane();
-        }
-        // If the focused pane is a leaf, add it to the MRU panes
-        if (const auto id = _activePane->Id())
-        {
-            _mruPanes.insert(_mruPanes.begin(), id.value());
-        }
-
-        _Setup();
-    }
-
-    // Method Description:
-    // - Shared setup for the constructors. Assumed that _rootPane has been set.
-    // Arguments:
-    // - <none>
-    // Return Value:
-    // - <none>
-    void TerminalTab::_Setup()
-    {
-        _rootClosedToken = _rootPane->Closed([=](auto&& /*s*/, auto&& /*e*/) {
-            _ClosedHandlers(nullptr, nullptr);
-        });
-
-        Content(_rootPane->GetRootElement());
-
-        _MakeTabViewItem();
-        _CreateContextMenu();
-
-        _headerControl.TabStatus(_tabStatus);
-
-        // Add an event handler for the header control to tell us when they want their title to change
-        _headerControl.TitleChangeRequested([weakThis = get_weak()](auto&& title) {
-            if (auto tab{ weakThis.get() })
-            {
-                tab->SetTabText(title);
-            }
-        });
-
-        // GH#9162 - when the header is done renaming, ask for focus to be
-        // tossed back to the control, rather into ourselves.
-        _headerControl.RenameEnded([weakThis = get_weak()](auto&&, auto&&) {
-            if (auto tab{ weakThis.get() })
-            {
-                tab->_RequestFocusActiveControlHandlers();
-            }
-        });
-
-        _UpdateHeaderControlMaxWidth();
-
-        // Use our header control as the TabViewItem's header
-        TabViewItem().Header(_headerControl);
-    }
-
-    // Method Description:
-    // - Called when the timer for the bell indicator in the tab header fires
-    // - Removes the bell indicator from the tab header
-    // Arguments:
-    // - sender, e: not used
-    void TerminalTab::_BellIndicatorTimerTick(Windows::Foundation::IInspectable const& /*sender*/, Windows::Foundation::IInspectable const& /*e*/)
-    {
-        ShowBellIndicator(false);
-        // Just do a sanity check that the timer still exists before we stop it
-        if (_bellIndicatorTimer.has_value())
-        {
-            _bellIndicatorTimer->Stop();
-            _bellIndicatorTimer = std::nullopt;
-        }
-    }
-
-    // Method Description:
-    // - Initializes a TabViewItem for this Tab instance.
-    // Arguments:
-    // - <none>
-    // Return Value:
-    // - <none>
-    void TerminalTab::_MakeTabViewItem()
-    {
-        TabBase::_MakeTabViewItem();
-
-        TabViewItem().DoubleTapped([weakThis = get_weak()](auto&& /*s*/, auto&& /*e*/) {
-            if (auto tab{ weakThis.get() })
-            {
-                tab->ActivateTabRenamer();
-            }
-        });
-
-        UpdateTitle();
-        _RecalculateAndApplyTabColor();
-    }
-
-    winrt::fire_and_forget TerminalTab::_UpdateHeaderControlMaxWidth()
-    {
-        auto weakThis{ get_weak() };
-
-        co_await winrt::resume_foreground(TabViewItem().Dispatcher());
-
-        if (auto tab{ weakThis.get() })
-        {
-            try
-            {
-                // Make sure to try/catch this, because the LocalTests won't be
-                // able to use this helper.
-                const auto settings{ winrt::TerminalApp::implementation::AppLogic::CurrentAppSettings() };
-                if (settings.GlobalSettings().TabWidthMode() == winrt::Microsoft::UI::Xaml::Controls::TabViewWidthMode::SizeToContent)
-                {
-                    tab->_headerControl.RenamerMaxWidth(HeaderRenameBoxWidthTitleLength);
-                }
-                else
-                {
-                    tab->_headerControl.RenamerMaxWidth(HeaderRenameBoxWidthDefault);
-                }
-            }
-            CATCH_LOG()
-        }
-    }
-
-    // Method Description:
-    // - Returns nullptr if no children of this tab were the last control to be
-    //   focused, the active control of the current pane, or the last active child control
-    //   of the active pane if it is a parent.
-    // - This control might not currently be focused, if the tab itself is not
-    //   currently focused.
-    // Arguments:
-    // - <none>
-    // Return Value:
-    // - nullptr if no children were marked `_lastFocused`, else the TermControl
-    //   that was last focused.
-    TermControl TerminalTab::GetActiveTerminalControl() const
-    {
-        if (_activePane)
-        {
-            return _activePane->GetLastFocusedTerminalControl();
-        }
-        return nullptr;
-    }
-
-    // Method Description:
-    // - Called after construction of a Tab object to bind event handlers to its
-    //   associated Pane and TermControl objects
-    // Arguments:
-    // - <none>
-    // Return Value:
-    // - <none>
-    void TerminalTab::Initialize()
-    {
-        _rootPane->WalkTree([&](std::shared_ptr<Pane> pane) {
-            // Attach event handlers to each new pane
-            _AttachEventHandlersToPane(pane);
-            if (auto control = pane->GetTerminalControl())
-            {
-                _AttachEventHandlersToControl(pane->Id().value(), control);
-            }
-            return false;
-        });
-    }
-
-    // Method Description:
-    // - Updates our focus state. If we're gaining focus, make sure to transfer
-    //   focus to the last focused terminal control in our tree of controls.
-    // Arguments:
-    // - focused: our new focus state
-    // Return Value:
-    // - <none>
-    void TerminalTab::Focus(WUX::FocusState focusState)
-    {
-        _focusState = focusState;
-
-        if (_focusState != FocusState::Unfocused)
-        {
-            auto lastFocusedControl = GetActiveTerminalControl();
-            if (lastFocusedControl)
-            {
-                lastFocusedControl.Focus(_focusState);
-
-                // Update our own progress state. This will fire an event signaling
-                // that our taskbar progress changed.
-                _UpdateProgressState();
-            }
-            // When we gain focus, remove the bell indicator if it is active
-            if (_tabStatus.BellIndicator())
-            {
-                ShowBellIndicator(false);
-            }
-        }
-    }
-
-    // Method Description:
-    // - Returns nullopt if no children of this tab were the last control to be
-    //   focused, or the GUID of the profile of the last control to be focused (if
-    //   there was one).
-    // Arguments:
-    // - <none>
-    // Return Value:
-    // - nullopt if no children of this tab were the last control to be
-    //   focused, else the GUID of the profile of the last control to be focused
-    Profile TerminalTab::GetFocusedProfile() const noexcept
-    {
-        return _activePane->GetFocusedProfile();
-    }
-
-    // Method Description:
-    // - Attempts to update the settings that apply to this tab.
-    // - Panes are handled elsewhere, by somebody who can establish broader knowledge
-    //   of the settings that apply to all tabs.
-    // Return Value:
-    // - <none>
-    void TerminalTab::UpdateSettings()
-    {
-        // The tabWidthMode may have changed, update the header control accordingly
-        _UpdateHeaderControlMaxWidth();
-    }
-
-    // Method Description:
-    // - Set the icon on the TabViewItem for this tab.
-    // Arguments:
-    // - iconPath: The new path string to use as the IconPath for our TabViewItem
-    // Return Value:
-    // - <none>
-    winrt::fire_and_forget TerminalTab::UpdateIcon(const winrt::hstring iconPath)
-    {
-        // Don't reload our icon if it hasn't changed.
-        if (iconPath == _lastIconPath)
-        {
-            return;
-        }
-
-        _lastIconPath = iconPath;
-
-        // If the icon is currently hidden, just return here (but only after setting _lastIconPath to the new path
-        // for when we show the icon again)
-        if (_iconHidden)
-        {
-            return;
-        }
-
-        auto weakThis{ get_weak() };
-
-        co_await winrt::resume_foreground(TabViewItem().Dispatcher());
-
-        if (auto tab{ weakThis.get() })
-        {
-            // The TabViewItem Icon needs MUX while the IconSourceElement in the CommandPalette needs WUX...
-            Icon(_lastIconPath);
-            TabViewItem().IconSource(IconPathConverter::IconSourceMUX(_lastIconPath));
-        }
-    }
-
-    // Method Description:
-    // - Hide or show the tab icon for this tab
-    // - Used when we want to show the progress ring, which should replace the icon
-    // Arguments:
-    // - hide: if true, we hide the icon; if false, we show the icon
-    winrt::fire_and_forget TerminalTab::HideIcon(const bool hide)
-    {
-        auto weakThis{ get_weak() };
-
-        co_await winrt::resume_foreground(TabViewItem().Dispatcher());
-
-        if (auto tab{ weakThis.get() })
-        {
-            if (tab->_iconHidden != hide)
-            {
-                if (hide)
-                {
-                    Icon({});
-                    TabViewItem().IconSource(IconPathConverter::IconSourceMUX({}));
-                }
-                else
-                {
-                    Icon(_lastIconPath);
-                    TabViewItem().IconSource(IconPathConverter::IconSourceMUX(_lastIconPath));
-                }
-                tab->_iconHidden = hide;
-            }
-        }
-    }
-
-    // Method Description:
-    // - Hide or show the bell indicator in the tab header
-    // Arguments:
-    // - show: if true, we show the indicator; if false, we hide the indicator
-    winrt::fire_and_forget TerminalTab::ShowBellIndicator(const bool show)
-    {
-        auto weakThis{ get_weak() };
-
-        co_await winrt::resume_foreground(TabViewItem().Dispatcher());
-
-        if (auto tab{ weakThis.get() })
-        {
-            _tabStatus.BellIndicator(show);
-        }
-    }
-
-    // Method Description:
-    // - Activates the timer for the bell indicator in the tab
-    // - Called if a bell raised when the tab already has focus
-    winrt::fire_and_forget TerminalTab::ActivateBellIndicatorTimer()
-    {
-        auto weakThis{ get_weak() };
-
-        co_await winrt::resume_foreground(TabViewItem().Dispatcher());
-
-        if (auto tab{ weakThis.get() })
-        {
-            if (!tab->_bellIndicatorTimer.has_value())
-            {
-                DispatcherTimer bellIndicatorTimer;
-                bellIndicatorTimer.Interval(std::chrono::milliseconds(2000));
-                bellIndicatorTimer.Tick({ get_weak(), &TerminalTab::_BellIndicatorTimerTick });
-                bellIndicatorTimer.Start();
-                tab->_bellIndicatorTimer.emplace(std::move(bellIndicatorTimer));
-            }
-        }
-    }
-
-    // Method Description:
-    // - Gets the title string of the last focused terminal control in our tree.
-    //   Returns the empty string if there is no such control.
-    // Arguments:
-    // - <none>
-    // Return Value:
-    // - the title string of the last focused terminal control in our tree.
-    winrt::hstring TerminalTab::_GetActiveTitle() const
-    {
-        if (!_runtimeTabText.empty())
-        {
-            return _runtimeTabText;
-        }
-        if (!_activePane->_IsLeaf())
-        {
-            return RS_(L"MultiplePanes");
-        }
-        const auto lastFocusedControl = GetActiveTerminalControl();
-        return lastFocusedControl ? lastFocusedControl.Title() : L"";
-    }
-
-    // Method Description:
-    // - Set the text on the TabViewItem for this tab, and bubbles the new title
-    //   value up to anyone listening for changes to our title. Callers can
-    //   listen for the title change with a PropertyChanged even handler.
-    // Arguments:
-    // - <none>
-    // Return Value:
-    // - <none>
-    winrt::fire_and_forget TerminalTab::UpdateTitle()
-    {
-        auto weakThis{ get_weak() };
-        co_await winrt::resume_foreground(TabViewItem().Dispatcher());
-        if (auto tab{ weakThis.get() })
-        {
-            const auto activeTitle = _GetActiveTitle();
-            // Bubble our current tab text to anyone who's listening for changes.
-            Title(activeTitle);
-
-            // Update the control to reflect the changed title
-            _headerControl.Title(activeTitle);
-            Automation::AutomationProperties::SetName(tab->TabViewItem(), activeTitle);
-            _UpdateToolTip();
-        }
-    }
-
-    // Method Description:
-    // - Move the viewport of the terminal up or down a number of lines. Negative
-    //      values of `delta` will move the view up, and positive values will move
-    //      the viewport down.
-    // Arguments:
-    // - delta: a number of lines to move the viewport relative to the current viewport.
-    // Return Value:
-    // - <none>
-    winrt::fire_and_forget TerminalTab::Scroll(const int delta)
-    {
-        auto control = GetActiveTerminalControl();
-        if (!control)
-        {
-            co_return;
-        }
-        co_await winrt::resume_foreground(control.Dispatcher());
-
-        const auto currentOffset = control.ScrollOffset();
-        control.ScrollViewport(::base::ClampAdd(currentOffset, delta));
-    }
-
-    // Method Description:
-    // - Serializes the state of this tab as a series of commands that can be
-    //   executed to recreate it.
-    // Arguments:
-    // - <none>
-    // Return Value:
-    // - A vector of commands
-    std::vector<ActionAndArgs> TerminalTab::BuildStartupActions() const
-    {
-        // Give initial ids (0 for the child created with this tab,
-        // 1 for the child after the first split.
-        auto state = _rootPane->BuildStartupActions(0, 1);
-
-        {
-            ActionAndArgs newTabAction{};
-            newTabAction.Action(ShortcutAction::NewTab);
-            NewTabArgs newTabArgs{ state.firstPane->GetTerminalArgsForPane() };
-            newTabAction.Args(newTabArgs);
-
-            state.args.emplace(state.args.begin(), std::move(newTabAction));
-        }
-
-        if (_runtimeTabColor)
-        {
-            ActionAndArgs setColorAction{};
-            setColorAction.Action(ShortcutAction::SetTabColor);
-
-            SetTabColorArgs setColorArgs{ _runtimeTabColor.value() };
-            setColorAction.Args(setColorArgs);
-
-            state.args.emplace_back(std::move(setColorAction));
-        }
-
-        // If we only have one arg, we only have 1 pane so we don't need any
-        // special focus logic
-        if (state.args.size() > 1 && state.focusedPaneId.has_value())
-        {
-            ActionAndArgs focusPaneAction{};
-            focusPaneAction.Action(ShortcutAction::FocusPane);
-            FocusPaneArgs focusArgs{ state.focusedPaneId.value() };
-            focusPaneAction.Args(focusArgs);
-
-            state.args.emplace_back(std::move(focusPaneAction));
-        }
-
-        if (_zoomedPane)
-        {
-            // we start without any panes zoomed so toggle zoom will enable zoom.
-            ActionAndArgs zoomPaneAction{};
-            zoomPaneAction.Action(ShortcutAction::TogglePaneZoom);
-
-            state.args.emplace_back(std::move(zoomPaneAction));
-        }
-
-        return state.args;
-    }
-
-    // Method Description:
-    // - Split the focused pane in our tree of panes, and place the
-    //   given TermControl into the newly created pane.
-    // Arguments:
-    // - splitType: The type of split we want to create.
-    // - profile: The profile GUID to associate with the newly created pane.
-    // - control: A TermControl to use in the new pane.
-    // Return Value:
-    // - <none>
-    void TerminalTab::SplitPane(SplitDirection splitType,
-                                const float splitSize,
-                                const Profile& profile,
-                                const WUX::Controls::UserControl& control)
-    {
-        // Make sure to take the ID before calling Split() - Split() will clear out the active pane's ID
-        const auto activePaneId = _activePane->Id();
-        // Depending on which direction will be split, the new pane can be
-        // either the first or second child, but this will always return the
-        // original pane first.
-        auto [original, newPane] = _activePane->Split(splitType, splitSize, profile, control);
-        // The active pane has an id if it is a leaf
-        if (activePaneId)
-        {
-            original->Id(activePaneId.value());
-        }
-        newPane->Id(_nextPaneId);
-        ++_nextPaneId;
-
-        _activePane = original;
-
-        // Add a event handlers to the new panes' GotFocus event. When the pane
-        // gains focus, we'll mark it as the new active pane.
-        const auto& termControl{ control.try_as<TermControl>() };
-        // _AttachEventHandlersToControl will immediately bail if the provided
-        // control is null (READ: if the pane didn't have a TermControl)
-        _AttachEventHandlersToControl(newPane->Id().value(), termControl);
-        _AttachEventHandlersToPane(original);
-        _AttachEventHandlersToPane(newPane);
-
-        // Immediately update our tracker of the focused pane now. If we're
-        // splitting panes during startup (from a commandline), then it's
-        // possible that the focus events won't propagate immediately. Updating
-        // the focus here will give the same effect though.
-        _UpdateActivePane(newPane);
-    }
-
-    // Method Description:
-    // - Removes the currently active pane from this tab. If that was the only
-    //   remaining pane, then the entire tab is closed as well.
-    // Arguments:
-    // - <none>
-    // Return Value:
-    // - The removed pane, if the remove succeeded.
-    std::shared_ptr<Pane> TerminalTab::DetachPane()
-    {
-        // if we only have one pane, or the focused pane is the root, remove it
-        // entirely and close this tab
-        if (_rootPane == _activePane)
-        {
-            return DetachRoot();
-        }
-
-        // Attempt to remove the active pane from the tree
-        if (const auto pane = _rootPane->DetachPane(_activePane))
-        {
-            // Just make sure that the remaining pane is marked active
-            _UpdateActivePane(_rootPane->GetActivePane());
-
-            return pane;
-        }
-
-        return nullptr;
-    }
-
-    // Method Description:
-    // - Closes this tab and returns the root pane to be used elsewhere.
-    // Arguments:
-    // - <none>
-    // Return Value:
-    // - The root pane.
-    std::shared_ptr<Pane> TerminalTab::DetachRoot()
-    {
-        // remove the closed event handler since we are closing the tab
-        // manually.
-        _rootPane->Closed(_rootClosedToken);
-        auto p = _rootPane;
-        p->WalkTree([](auto pane) {
-            pane->_PaneDetachedHandlers(pane);
-            return false;
-        });
-
-        // Clean up references and close the tab
-        _rootPane = nullptr;
-        _activePane = nullptr;
-        Content(nullptr);
-        _ClosedHandlers(nullptr, nullptr);
-
-        return p;
-    }
-
-    // Method Description:
-    // - Add an arbitrary pane to this tab. This will be added as a split on the
-    //   currently active pane.
-    // Arguments:
-    // - pane: The pane to add.
-    // Return Value:
-    // - <none>
-    void TerminalTab::AttachPane(std::shared_ptr<Pane> pane)
-    {
-        // Add the new event handlers to the new pane(s)
-        // and update their ids.
-        pane->WalkTree([&](auto p) {
-            _AttachEventHandlersToPane(p);
-            if (p->_IsLeaf())
-            {
-                p->Id(_nextPaneId);
-                _nextPaneId++;
-            }
-            if (auto control = p->GetTerminalControl())
-            {
-                _AttachEventHandlersToControl(p->Id().value(), control);
-            }
-            return false;
-        });
-
-        // pass the old id to the new child
-        const auto previousId = _activePane->Id();
-
-        // Add the new pane as an automatic split on the active pane.
-        auto first = _activePane->AttachPane(pane, SplitDirection::Automatic);
-
-        // This will be true if the original _activePane is a leaf pane.
-        // If it is a parent pane then we don't want to set an ID on it.
-        if (previousId)
-        {
-            first->Id(previousId.value());
-        }
-
-        // Update with event handlers on the new child.
-        _activePane = first;
-        _AttachEventHandlersToPane(first);
-
-        // Make sure that we have the right pane set as the active pane
-        pane->WalkTree([&](auto p) {
-            if (p->_lastActive)
-            {
-                _UpdateActivePane(p);
-                return true;
-            }
-            return false;
-        });
-    }
-
-    // Method Description:
-    // - Find the currently active pane, and then switch the split direction of
-    //   its parent. E.g. switch from Horizontal to Vertical.
-    // Return Value:
-    // - <none>
-    void TerminalTab::ToggleSplitOrientation()
-    {
-        _rootPane->ToggleSplitOrientation();
-    }
-
-    // Method Description:
-    // - See Pane::CalcSnappedDimension
-    float TerminalTab::CalcSnappedDimension(const bool widthOrHeight, const float dimension) const
-    {
-        return _rootPane->CalcSnappedDimension(widthOrHeight, dimension);
-    }
-
-    // Method Description:
-    // - Update the size of our panes to fill the new given size. This happens when
-    //   the window is resized.
-    // Arguments:
-    // - newSize: the amount of space that the panes have to fill now.
-    // Return Value:
-    // - <none>
-    void TerminalTab::ResizeContent(const winrt::Windows::Foundation::Size& newSize)
-    {
-        // NOTE: This _must_ be called on the root pane, so that it can propagate
-        // throughout the entire tree.
-        _rootPane->ResizeContent(newSize);
-    }
-
-    // Method Description:
-    // - Attempt to move a separator between panes, as to resize each child on
-    //   either size of the separator. See Pane::ResizePane for details.
-    // Arguments:
-    // - direction: The direction to move the separator in.
-    // Return Value:
-    // - <none>
-    void TerminalTab::ResizePane(const ResizeDirection& direction)
-    {
-        // NOTE: This _must_ be called on the root pane, so that it can propagate
-        // throughout the entire tree.
-        _rootPane->ResizePane(direction);
-    }
-
-    // Method Description:
-    // - Attempt to move focus between panes, as to focus the child on
-    //   the other side of the separator. See Pane::NavigateFocus for details.
-    // Arguments:
-    // - direction: The direction to move the focus in.
-    // Return Value:
-    // - Whether changing the focus succeeded. This allows a keychord to propagate
-    //   to the terminal when no other panes are present (GH#6219)
-    bool TerminalTab::NavigateFocus(const FocusDirection& direction)
-    {
-        // NOTE: This _must_ be called on the root pane, so that it can propagate
-        // throughout the entire tree.
-        if (const auto newFocus = _rootPane->NavigateDirection(_activePane, direction, _mruPanes))
-        {
-            // Mark that we want the active pane to changed
-            _changingActivePane = true;
-            const auto res = _rootPane->FocusPane(newFocus);
-            _changingActivePane = false;
-
-            if (_zoomedPane)
-            {
-                UpdateZoom(newFocus);
-            }
-
-            return res;
-        }
-
-        return false;
-    }
-
-    // Method Description:
-    // - Attempts to swap the location of the focused pane with another pane
-    //   according to direction. When there are multiple adjacent panes it will
-    //   select the first one (top-left-most).
-    // Arguments:
-    // - direction: The direction to move the pane in.
-    // Return Value:
-    // - true if two panes were swapped.
-    bool TerminalTab::SwapPane(const FocusDirection& direction)
-    {
-        // You cannot swap panes with the parent/child pane because of the
-        // circular reference.
-        if (direction == FocusDirection::Parent || direction == FocusDirection::Child)
-        {
-            return false;
-        }
-        // NOTE: This _must_ be called on the root pane, so that it can propagate
-        // throughout the entire tree.
-        if (auto neighbor = _rootPane->NavigateDirection(_activePane, direction, _mruPanes))
-        {
-            // SwapPanes will refocus the terminal to make sure that it has focus
-            // even after moving.
-            _changingActivePane = true;
-            const auto res = _rootPane->SwapPanes(_activePane, neighbor);
-            _changingActivePane = false;
-            return res;
-        }
-
-        return false;
-    }
-
-    bool TerminalTab::FocusPane(const uint32_t id)
-    {
-        _changingActivePane = true;
-        const auto res = _rootPane->FocusPane(id);
-        _changingActivePane = false;
-        return res;
-    }
-
-    // Method Description:
-    // - Prepares this tab for being removed from the UI hierarchy by shutting down all active connections.
-    void TerminalTab::Shutdown()
-    {
-        if (_rootPane)
-        {
-            _rootPane->Shutdown();
-        }
-    }
-
-    // Method Description:
-    // - Closes the currently focused pane in this tab. If it's the last pane in
-    //   this tab, our Closed event will be fired (at a later time) for anyone
-    //   registered as a handler of our close event.
-    // Arguments:
-    // - <none>
-    // Return Value:
-    // - <none>
-    void TerminalTab::ClosePane()
-    {
-        _activePane->Close();
-    }
-
-    void TerminalTab::SetTabText(winrt::hstring title)
-    {
-        _runtimeTabText = title;
-        UpdateTitle();
-    }
-
-    winrt::hstring TerminalTab::GetTabText() const
-    {
-        return _runtimeTabText;
-    }
-
-    void TerminalTab::ResetTabText()
-    {
-        _runtimeTabText = L"";
-        UpdateTitle();
-    }
-
-    // Method Description:
-    // - Show a TextBox in the Header to allow the user to set a string
-    //     to use as an override for the tab's text
-    // Arguments:
-    // - <none>
-    // Return Value:
-    // - <none>
-    void TerminalTab::ActivateTabRenamer()
-    {
-        _headerControl.BeginRename();
-    }
-
-    // Method Description:
-    // - Removes any event handlers set by the tab on the given pane's control.
-    //   The pane's ID is the most stable identifier for a given control, because
-    //   the control itself doesn't have a particular ID and its pointer is
-    //   unstable since it is moved when panes split.
-    // Arguments:
-    // - paneId: The ID of the pane that contains the given control.
-    // - control: the control to remove events from.
-    // Return Value:
-    // - <none>
-    void TerminalTab::_DetachEventHandlersFromControl(const uint32_t paneId, const TermControl& control)
-    {
-        auto it = _controlEvents.find(paneId);
-        if (it != _controlEvents.end())
-        {
-            auto& events = it->second;
-
-            control.TitleChanged(events.titleToken);
-            control.FontSizeChanged(events.fontToken);
-            control.TabColorChanged(events.colorToken);
-            control.SetTaskbarProgress(events.taskbarToken);
-            control.ReadOnlyChanged(events.readOnlyToken);
-            control.FocusFollowMouseRequested(events.focusToken);
-
-            _controlEvents.erase(paneId);
-        }
-    }
-
-    // Method Description:
-    // - Register any event handlers that we may need with the given TermControl.
-    //   This should be called on each and every TermControl that we add to the tree
-    //   of Panes in this tab. We'll add events too:
-    //   * notify us when the control's title changed, so we can update our own
-    //     title (if necessary)
-    // Arguments:
-    // - paneId: the ID of the pane that this control belongs to.
-    // - control: the TermControl to add events to.
-    // Return Value:
-    // - <none>
-    void TerminalTab::_AttachEventHandlersToControl(const uint32_t paneId, const TermControl& control)
-    {
-        if (!control)
-        {
-            return;
-        }
-        auto weakThis{ get_weak() };
-        auto dispatcher = TabViewItem().Dispatcher();
-        ControlEventTokens events{};
-
-        events.titleToken = control.TitleChanged([weakThis](auto&&, auto&&) {
-            // Check if Tab's lifetime has expired
-            if (auto tab{ weakThis.get() })
-            {
-                // The title of the control changed, but not necessarily the title of the tab.
-                // Set the tab's text to the active panes' text.
-                tab->UpdateTitle();
-            }
-        });
-
-        // This is called when the terminal changes its font size or sets it for the first
-        // time (because when we just create terminal via its ctor it has invalid font size).
-        // On the latter event, we tell the root pane to resize itself so that its descendants
-        // (including ourself) can properly snap to character grids. In future, we may also
-        // want to do that on regular font changes.
-        events.fontToken = control.FontSizeChanged([this](const int /* fontWidth */,
-                                                          const int /* fontHeight */,
-                                                          const bool isInitialChange) {
-            if (isInitialChange)
-            {
-                _rootPane->Relayout();
-            }
-        });
-
-        events.colorToken = control.TabColorChanged([weakThis](auto&&, auto&&) {
-            if (auto tab{ weakThis.get() })
-            {
-                // The control's tabColor changed, but it is not necessarily the
-                // active control in this tab. We'll just recalculate the
-                // current color anyways.
-                tab->_RecalculateAndApplyTabColor();
-            }
-        });
-
-        events.taskbarToken = control.SetTaskbarProgress([dispatcher, weakThis](auto&&, auto &&) -> winrt::fire_and_forget {
-            co_await winrt::resume_foreground(dispatcher);
-            // Check if Tab's lifetime has expired
-            if (auto tab{ weakThis.get() })
-            {
-                tab->_UpdateProgressState();
-            }
-        });
-
-        events.readOnlyToken = control.ReadOnlyChanged([weakThis](auto&&, auto&&) {
-            if (auto tab{ weakThis.get() })
-            {
-                tab->_RecalculateAndApplyReadOnly();
-            }
-        });
-
-        events.focusToken = control.FocusFollowMouseRequested([weakThis](auto&& sender, auto&&) {
-            if (const auto tab{ weakThis.get() })
-            {
-                if (tab->_focusState != FocusState::Unfocused)
-                {
-                    if (const auto termControl{ sender.try_as<winrt::Microsoft::Terminal::Control::TermControl>() })
-                    {
-                        termControl.Focus(FocusState::Pointer);
-                    }
-                }
-            }
-        });
-
-        _controlEvents[paneId] = events;
-    }
-
-    // Method Description:
-    // - Get the combined taskbar state for the tab. This is the combination of
-    //   all the states of all our panes. Taskbar states are given a priority
-    //   based on the rules in:
-    //   https://docs.microsoft.com/en-us/windows/win32/api/shobjidl_core/nf-shobjidl_core-itaskbarlist3-setprogressstate
-    //   under "How the Taskbar Button Chooses the Progress Indicator for a
-    //   Group"
-    // Arguments:
-    // - <none>
-    // Return Value:
-    // - A TaskbarState object representing the combined taskbar state and
-    //   progress percentage of all our panes.
-    winrt::TerminalApp::TaskbarState TerminalTab::GetCombinedTaskbarState() const
-    {
-        std::vector<winrt::TerminalApp::TaskbarState> states;
-        if (_rootPane)
-        {
-            _rootPane->CollectTaskbarStates(states);
-        }
-        return states.empty() ? winrt::make<winrt::TerminalApp::implementation::TaskbarState>() :
-                                *std::min_element(states.begin(), states.end(), TerminalApp::implementation::TaskbarState::ComparePriority);
-    }
-
-    // Method Description:
-    // - This should be called on the UI thread. If you don't, then it might
-    //   silently do nothing.
-    // - Update our TabStatus to reflect the progress state of the currently
-    //   active pane.
-    // - This is called every time _any_ control's progress state changes,
-    //   regardless of if that control is the active one or not. This is simpler
-    //   then re-attaching this handler to the active control each time it
-    //   changes.
-    // Arguments:
-    // - <none>
-    // Return Value:
-    // - <none>
-    void TerminalTab::_UpdateProgressState()
-    {
-        const auto state{ GetCombinedTaskbarState() };
-
-        const auto taskbarState = state.State();
-        // The progress of the control changed, but not necessarily the progress of the tab.
-        // Set the tab's progress ring to the active pane's progress
-        if (taskbarState > 0)
-        {
-            if (taskbarState == 3)
-            {
-                // 3 is the indeterminate state, set the progress ring as such
-                _tabStatus.IsProgressRingIndeterminate(true);
-            }
-            else
-            {
-                // any non-indeterminate state has a value, set the progress ring as such
-                _tabStatus.IsProgressRingIndeterminate(false);
-
-                const auto progressValue = gsl::narrow<uint32_t>(state.Progress());
-                _tabStatus.ProgressValue(progressValue);
-            }
-            // Hide the tab icon (the progress ring is placed over it)
-            HideIcon(true);
-            _tabStatus.IsProgressRingActive(true);
-        }
-        else
-        {
-            // Show the tab icon
-            HideIcon(false);
-            _tabStatus.IsProgressRingActive(false);
-        }
-
-        // fire an event signaling that our taskbar progress changed.
-        _TaskbarProgressChangedHandlers(nullptr, nullptr);
-    }
-
-    // Method Description:
-    // - Mark the given pane as the active pane in this tab. All other panes
-    //   will be marked as inactive. We'll also update our own UI state to
-    //   reflect this newly active pane.
-    // Arguments:
-    // - pane: a Pane to mark as active.
-    // Return Value:
-    // - <none>
-    void TerminalTab::_UpdateActivePane(std::shared_ptr<Pane> pane)
-    {
-        // Clear the active state of the entire tree, and mark only the pane as active.
-        _rootPane->ClearActive();
-        _activePane = pane;
-        _activePane->SetActive();
-
-        // Update our own title text to match the newly-active pane.
-        UpdateTitle();
-        _UpdateProgressState();
-
-        // We need to move the pane to the top of our mru list
-        // If its already somewhere in the list, remove it first
-        if (const auto paneId = pane->Id())
-        {
-            for (auto i = _mruPanes.begin(); i != _mruPanes.end(); ++i)
-            {
-                if (*i == paneId.value())
-                {
-                    _mruPanes.erase(i);
-                    break;
-                }
-            }
-            _mruPanes.insert(_mruPanes.begin(), paneId.value());
-        }
-
-        _RecalculateAndApplyReadOnly();
-
-        // Raise our own ActivePaneChanged event.
-        _ActivePaneChangedHandlers();
-    }
-
-    // Method Description:
-    // - Add an event handler to this pane's GotFocus event. When that pane gains
-    //   focus, we'll mark it as the new active pane. We'll also query the title of
-    //   that pane when it's focused to set our own text, and finally, we'll trigger
-    //   our own ActivePaneChanged event.
-    // Arguments:
-    // - <none>
-    // Return Value:
-    // - <none>
-    void TerminalTab::_AttachEventHandlersToPane(std::shared_ptr<Pane> pane)
-    {
-        auto weakThis{ get_weak() };
-        std::weak_ptr<Pane> weakPane{ pane };
-
-        auto gotFocusToken = pane->GotFocus([weakThis](std::shared_ptr<Pane> sender, WUX::FocusState focus) {
-            // Do nothing if the Tab's lifetime is expired or pane isn't new.
-            auto tab{ weakThis.get() };
-
-            if (tab)
-            {
-                if (sender != tab->_activePane)
-                {
-                    auto senderIsChild = tab->_activePane->_HasChild(sender);
-
-                    // Only move focus if we the program moved focus, or the
-                    // user moved with their mouse. This is a problem because a
-                    // pane isn't a control itself, and if we have the parent
-                    // focused we are fine if the terminal control is focused,
-                    // but we don't want to update the active pane.
-                    if (!senderIsChild ||
-                        (focus == WUX::FocusState::Programmatic && tab->_changingActivePane) ||
-                        focus == WUX::FocusState::Pointer)
-                    {
-                        tab->_UpdateActivePane(sender);
-                        tab->_RecalculateAndApplyTabColor();
-                    }
-                }
-                tab->_focusState = WUX::FocusState::Programmatic;
-                // This tab has gained focus, remove the bell indicator if it is active
-                if (tab->_tabStatus.BellIndicator())
-                {
-                    tab->ShowBellIndicator(false);
-                }
-            }
-        });
-
-        auto lostFocusToken = pane->LostFocus([weakThis](std::shared_ptr<Pane> /*sender*/) {
-            // Do nothing if the Tab's lifetime is expired or pane isn't new.
-            auto tab{ weakThis.get() };
-
-            if (tab)
-            {
-                // update this tab's focus state
-                tab->_focusState = WUX::FocusState::Unfocused;
-            }
-        });
-
-        // Add a Closed event handler to the Pane. If the pane closes out from
-        // underneath us, and it's zoomed, we want to be able to make sure to
-        // update our state accordingly to un-zoom that pane. See GH#7252.
-        auto closedToken = pane->Closed([weakThis, weakPane](auto&& /*s*/, auto && /*e*/) -> winrt::fire_and_forget {
-            if (auto tab{ weakThis.get() })
-            {
-                if (tab->_zoomedPane)
-                {
-                    co_await winrt::resume_foreground(tab->Content().Dispatcher());
-
-                    tab->Content(tab->_rootPane->GetRootElement());
-                    tab->ExitZoom();
-                }
-
-                if (auto pane = weakPane.lock())
-                {
-                    // When a parent pane is selected, but one of its children
-                    // close out under it we still need to update title/focus information
-                    // but the GotFocus handler will rightly see that the _activePane
-                    // did not actually change. Triggering
-                    if (pane != tab->_activePane && !tab->_activePane->_IsLeaf())
-                    {
-                        co_await winrt::resume_foreground(tab->Content().Dispatcher());
-                        tab->_UpdateActivePane(tab->_activePane);
-                    }
-
-                    for (auto i = tab->_mruPanes.begin(); i != tab->_mruPanes.end(); ++i)
-                    {
-                        if (*i == pane->Id())
-                        {
-                            tab->_mruPanes.erase(i);
-                            break;
-                        }
-                    }
-                }
-            }
-        });
-
-        // Add a PaneRaiseBell event handler to the Pane
-        auto bellToken = pane->PaneRaiseBell([weakThis](auto&& /*s*/, auto&& visual) {
-            if (auto tab{ weakThis.get() })
-            {
-                if (visual)
-                {
-                    // If visual is set, we need to bubble this event all the way to app host to flash the taskbar
-                    // In this part of the chain we bubble it from the hosting tab to the page
-                    tab->_TabRaiseVisualBellHandlers();
-                }
-
-                // Show the bell indicator in the tab header
-                tab->ShowBellIndicator(true);
-
-                // If this tab is focused, activate the bell indicator timer, which will
-                // remove the bell indicator once it fires
-                // (otherwise, the indicator is removed when the tab gets focus)
-                if (tab->_focusState != WUX::FocusState::Unfocused)
-                {
-                    tab->ActivateBellIndicatorTimer();
-                }
-            }
-        });
-
-        // box the event token so that we can give a reference to it in the
-        // event handler.
-        auto detachedToken = std::make_shared<winrt::event_token>();
-        // Add a Detached event handler to the Pane to clean up tab state
-        // and other event handlers when a pane is removed from this tab.
-        *detachedToken = pane->Detached([weakThis, weakPane, gotFocusToken, lostFocusToken, closedToken, bellToken, detachedToken](std::shared_ptr<Pane> /*sender*/) {
-            // Make sure we do this at most once
-            if (auto pane{ weakPane.lock() })
-            {
-                pane->Detached(*detachedToken);
-                pane->GotFocus(gotFocusToken);
-                pane->LostFocus(lostFocusToken);
-                pane->Closed(closedToken);
-                pane->PaneRaiseBell(bellToken);
-
-                if (auto tab{ weakThis.get() })
-                {
-                    if (auto control = pane->GetTerminalControl())
-                    {
-                        tab->_DetachEventHandlersFromControl(pane->Id().value(), control);
-                    }
-
-                    for (auto i = tab->_mruPanes.begin(); i != tab->_mruPanes.end(); ++i)
-                    {
-                        if (*i == pane->Id())
-                        {
-                            tab->_mruPanes.erase(i);
-                            break;
-                        }
-                    }
-                }
-            }
-        });
-    }
-
-    // Method Description:
-    // - Creates a context menu attached to the tab.
-    // Currently contains elements allowing to select or
-    // to close the current tab
-    // Arguments:
-    // - <none>
-    // Return Value:
-    // - <none>
-    void TerminalTab::_CreateContextMenu()
-    {
-        auto weakThis{ get_weak() };
-
-        // "Color..."
-        Controls::MenuFlyoutItem chooseColorMenuItem;
-        Controls::FontIcon colorPickSymbol;
-        colorPickSymbol.FontFamily(Media::FontFamily{ L"Segoe MDL2 Assets" });
-        colorPickSymbol.Glyph(L"\xE790");
-
-        chooseColorMenuItem.Click([weakThis](auto&&, auto&&) {
-            if (auto tab{ weakThis.get() })
-            {
-                tab->ActivateColorPicker();
-            }
-        });
-        chooseColorMenuItem.Text(RS_(L"TabColorChoose"));
-        chooseColorMenuItem.Icon(colorPickSymbol);
-
-        // Color Picker (it's convenient to have it here)
-        _tabColorPickup.ColorSelected([weakThis](auto newTabColor) {
-            if (auto tab{ weakThis.get() })
-            {
-                tab->SetRuntimeTabColor(newTabColor);
-            }
-        });
-
-        _tabColorPickup.ColorCleared([weakThis]() {
-            if (auto tab{ weakThis.get() })
-            {
-                tab->ResetRuntimeTabColor();
-            }
-        });
-
-        Controls::MenuFlyoutItem renameTabMenuItem;
-        {
-            // "Rename Tab"
-            Controls::FontIcon renameTabSymbol;
-            renameTabSymbol.FontFamily(Media::FontFamily{ L"Segoe MDL2 Assets" });
-            renameTabSymbol.Glyph(L"\xE8AC"); // Rename
-
-            renameTabMenuItem.Click([weakThis](auto&&, auto&&) {
-                if (auto tab{ weakThis.get() })
-                {
-                    tab->ActivateTabRenamer();
-                }
-            });
-            renameTabMenuItem.Text(RS_(L"RenameTabText"));
-            renameTabMenuItem.Icon(renameTabSymbol);
-        }
-
-        Controls::MenuFlyoutItem duplicateTabMenuItem;
-        {
-            // "Duplicate Tab"
-            Controls::FontIcon duplicateTabSymbol;
-            duplicateTabSymbol.FontFamily(Media::FontFamily{ L"Segoe MDL2 Assets" });
-            duplicateTabSymbol.Glyph(L"\xF5ED");
-
-            duplicateTabMenuItem.Click([weakThis](auto&&, auto&&) {
-                if (auto tab{ weakThis.get() })
-                {
-                    tab->_DuplicateRequestedHandlers();
-                }
-            });
-            duplicateTabMenuItem.Text(RS_(L"DuplicateTabText"));
-            duplicateTabMenuItem.Icon(duplicateTabSymbol);
-        }
-
-        Controls::MenuFlyoutItem splitTabMenuItem;
-        {
-            // "Split Tab"
-            Controls::FontIcon splitTabSymbol;
-            splitTabSymbol.FontFamily(Media::FontFamily{ L"Segoe MDL2 Assets" });
-            splitTabSymbol.Glyph(L"\xF246"); // ViewDashboard
-
-            splitTabMenuItem.Click([weakThis](auto&&, auto&&) {
-                if (auto tab{ weakThis.get() })
-                {
-                    tab->_SplitTabRequestedHandlers();
-                }
-            });
-            splitTabMenuItem.Text(RS_(L"SplitTabText"));
-            splitTabMenuItem.Icon(splitTabSymbol);
-        }
-
-        Controls::MenuFlyoutItem exportTabMenuItem;
-        {
-            // "Split Tab"
-            Controls::FontIcon exportTabSymbol;
-            exportTabSymbol.FontFamily(Media::FontFamily{ L"Segoe MDL2 Assets" });
-            exportTabSymbol.Glyph(L"\xE74E"); // Save
-
-            exportTabMenuItem.Click([weakThis](auto&&, auto&&) {
-                if (auto tab{ weakThis.get() })
-                {
-                    tab->_ExportTabRequestedHandlers();
-                }
-            });
-            exportTabMenuItem.Text(RS_(L"ExportTabText"));
-            exportTabMenuItem.Icon(exportTabSymbol);
-        }
-
-        // Build the menu
-        Controls::MenuFlyout contextMenuFlyout;
-        Controls::MenuFlyoutSeparator menuSeparator;
-        contextMenuFlyout.Items().Append(chooseColorMenuItem);
-        contextMenuFlyout.Items().Append(renameTabMenuItem);
-        contextMenuFlyout.Items().Append(duplicateTabMenuItem);
-        contextMenuFlyout.Items().Append(splitTabMenuItem);
-        contextMenuFlyout.Items().Append(exportTabMenuItem);
-        contextMenuFlyout.Items().Append(menuSeparator);
-
-        // GH#5750 - When the context menu is dismissed with ESC, toss the focus
-        // back to our control.
-        contextMenuFlyout.Closed([weakThis](auto&&, auto&&) {
-            if (auto tab{ weakThis.get() })
-            {
-                // GH#10112 - if we're opening the tab renamer, don't
-                // immediately toss focus to the control. We don't want to steal
-                // focus from the tab renamer.
-                if (!tab->_headerControl.InRename())
-                {
-                    tab->_RequestFocusActiveControlHandlers();
-                }
-            }
-        });
-        _AppendCloseMenuItems(contextMenuFlyout);
-        TabViewItem().ContextFlyout(contextMenuFlyout);
-    }
-
-    // Method Description:
-    // Returns the tab color, if any
-    // Arguments:
-    // - <none>
-    // Return Value:
-    // - The tab's color, if any
-    std::optional<winrt::Windows::UI::Color> TerminalTab::GetTabColor()
-    {
-<<<<<<< HEAD
-        const auto& termControl{ GetActiveTerminalControl() };
-        if (!termControl)
-        {
-            return std::nullopt;
-        }
-        const auto currControlColor{ termControl.TabColor() };
-=======
->>>>>>> d053f6cc
-        std::optional<winrt::Windows::UI::Color> controlTabColor;
-        if (const auto& control = GetActiveTerminalControl())
-        {
-            if (const auto color = control.TabColor())
-            {
-                controlTabColor = color.Value();
-            }
-        }
-
-        // A Tab's color will be the result of layering a variety of sources,
-        // from the bottom up:
-        //
-        // Color                |             | Set by
-        // -------------------- | --          | --
-        // Runtime Color        | _optional_  | Color Picker / `setTabColor` action
-        // Control Tab Color    | _optional_  | Profile's `tabColor`, or a color set by VT
-        // Theme Tab Background | _optional_  | `tab.backgroundColor` in the theme
-        // Tab Default Color    | **default** | TabView in XAML
-        //
-        // coalesce will get us the first of these values that's
-        // actually set, with nullopt being our sentinel for "use the default
-        // tabview color" (and clear out any colors we've set).
-
-        return til::coalesce(_runtimeTabColor,
-                             controlTabColor,
-                             _themeTabColor,
-                             std::optional<Windows::UI::Color>(std::nullopt));
-    }
-
-    // Method Description:
-    // - Sets the runtime tab background color to the color chosen by the user
-    // - Sets the tab foreground color depending on the luminance of
-    // the background color
-    // Arguments:
-    // - color: the color the user picked for their tab
-    // Return Value:
-    // - <none>
-    void TerminalTab::SetRuntimeTabColor(const winrt::Windows::UI::Color& color)
-    {
-        _runtimeTabColor.emplace(color);
-        _RecalculateAndApplyTabColor();
-    }
-
-    // Method Description:
-    // - This function dispatches a function to the UI thread to recalculate
-    //   what this tab's current background color should be. If a color is set,
-    //   it will apply the given color to the tab's background. Otherwise, it
-    //   will clear the tab's background color.
-    // Arguments:
-    // - <none>
-    // Return Value:
-    // - <none>
-    void TerminalTab::_RecalculateAndApplyTabColor()
-    {
-        auto weakThis{ get_weak() };
-
-        TabViewItem().Dispatcher().RunAsync(CoreDispatcherPriority::Normal, [weakThis]() {
-            auto ptrTab = weakThis.get();
-            if (!ptrTab)
-                return;
-
-            auto tab{ ptrTab };
-
-            std::optional<winrt::Windows::UI::Color> currentColor = tab->GetTabColor();
-            if (currentColor.has_value())
-            {
-                tab->_ApplyTabColor(currentColor.value());
-            }
-            else
-            {
-                tab->_ClearTabBackgroundColor();
-            }
-        });
-    }
-
-    // Method Description:
-    // - Applies the given color to the background of this tab's TabViewItem.
-    // - Sets the tab foreground color depending on the luminance of
-    // the background color
-    // - This method should only be called on the UI thread.
-    // Arguments:
-    // - color: the color the user picked for their tab
-    // Return Value:
-    // - <none>
-    void TerminalTab::_ApplyTabColor(const winrt::Windows::UI::Color& color)
-    {
-        Media::SolidColorBrush selectedTabBrush{};
-        Media::SolidColorBrush deselectedTabBrush{};
-        Media::SolidColorBrush fontBrush{};
-        Media::SolidColorBrush hoverTabBrush{};
-        // calculate the luminance of the current color and select a font
-        // color based on that
-        // see https://www.w3.org/TR/WCAG20/#relativeluminancedef
-        if (TerminalApp::ColorHelper::IsBrightColor(color))
-        {
-            fontBrush.Color(winrt::Windows::UI::Colors::Black());
-        }
-        else
-        {
-            fontBrush.Color(winrt::Windows::UI::Colors::White());
-        }
-
-        hoverTabBrush.Color(TerminalApp::ColorHelper::GetAccentColor(color));
-        selectedTabBrush.Color(color);
-
-        // currently if a tab has a custom color, a deselected state is
-        // signified by using the same color with a bit ot transparency
-        auto deselectedTabColor = color;
-        deselectedTabColor.A = 64;
-        deselectedTabBrush.Color(deselectedTabColor);
-
-        // currently if a tab has a custom color, a deselected state is
-        // signified by using the same color with a bit of transparency
-        //
-        // Prior to MUX 2.7, we set TabViewItemHeaderBackground, but now we can
-        // use TabViewItem().Background() for that. HOWEVER,
-        // TabViewItem().Background() only sets the color of the tab background
-        // when the TabViewItem is unselected. So we still need to set the other
-        // properties ourselves.
-        //
-        // GH#11294: DESPITE the fact that there's a Background() API that we
-        // could just call like:
-        //
-        //     TabViewItem().Background(deselectedTabBrush);
-        //
-        // We actually can't, because it will make the part of the tab that
-        // doesn't contain the text totally transparent to hit tests. So we
-        // actually _do_ still need to set TabViewItemHeaderBackground manually.
-        TabViewItem().Resources().Insert(winrt::box_value(L"TabViewItemHeaderBackground"), deselectedTabBrush);
-        TabViewItem().Resources().Insert(winrt::box_value(L"TabViewItemHeaderBackgroundSelected"), selectedTabBrush);
-        TabViewItem().Resources().Insert(winrt::box_value(L"TabViewItemHeaderBackgroundPointerOver"), hoverTabBrush);
-        TabViewItem().Resources().Insert(winrt::box_value(L"TabViewItemHeaderBackgroundPressed"), selectedTabBrush);
-
-        // TabViewItem().Foreground() unfortunately does not work for us. It
-        // sets the color for the text when the TabViewItem isn't selected, but
-        // not when it is hovered, pressed, dragged, or selected, so we'll need
-        // to just set them all anyways.
-        TabViewItem().Resources().Insert(winrt::box_value(L"TabViewItemHeaderForeground"), fontBrush);
-        TabViewItem().Resources().Insert(winrt::box_value(L"TabViewItemHeaderForegroundSelected"), fontBrush);
-        TabViewItem().Resources().Insert(winrt::box_value(L"TabViewItemHeaderForegroundPointerOver"), fontBrush);
-        TabViewItem().Resources().Insert(winrt::box_value(L"TabViewItemHeaderForegroundPressed"), fontBrush);
-        TabViewItem().Resources().Insert(winrt::box_value(L"TabViewButtonForegroundActiveTab"), fontBrush);
-        TabViewItem().Resources().Insert(winrt::box_value(L"TabViewButtonForegroundPressed"), fontBrush);
-        TabViewItem().Resources().Insert(winrt::box_value(L"TabViewButtonForegroundPointerOver"), fontBrush);
-
-        _RefreshVisualState();
-
-        _colorSelected(color);
-    }
-
-    // Method Description:
-    // - Clear the custom runtime color of the tab, if any color is set. This
-    //   will re-apply whatever the tab's base color should be (either the color
-    //   from the control, the theme, or the default tab color.)
-    // Arguments:
-    // - <none>
-    // Return Value:
-    // - <none>
-    void TerminalTab::ResetRuntimeTabColor()
-    {
-        _runtimeTabColor.reset();
-        _RecalculateAndApplyTabColor();
-    }
-
-    // Method Description:
-    // - Clear out any color we've set for the TabViewItem.
-    // - This method should only be called on the UI thread.
-    // Arguments:
-    // - <none>
-    // Return Value:
-    // - <none>
-    void TerminalTab::_ClearTabBackgroundColor()
-    {
-        winrt::hstring keys[] = {
-            L"TabViewItemHeaderBackground",
-            L"TabViewItemHeaderBackgroundSelected",
-            L"TabViewItemHeaderBackgroundPointerOver",
-            L"TabViewItemHeaderForeground",
-            L"TabViewItemHeaderForegroundSelected",
-            L"TabViewItemHeaderForegroundPointerOver",
-            L"TabViewItemHeaderBackgroundPressed",
-            L"TabViewItemHeaderForegroundPressed",
-            L"TabViewButtonForegroundActiveTab"
-        };
-
-        // simply clear any of the colors in the tab's dict
-        for (auto keyString : keys)
-        {
-            auto key = winrt::box_value(keyString);
-            if (TabViewItem().Resources().HasKey(key))
-            {
-                TabViewItem().Resources().Remove(key);
-            }
-        }
-
-        _RefreshVisualState();
-        _colorCleared();
-    }
-
-    // Method Description:
-    // - Display the tab color picker at the location of the TabViewItem for this tab.
-    // Arguments:
-    // - <none>
-    // Return Value:
-    // - <none>
-    void TerminalTab::ActivateColorPicker()
-    {
-        _tabColorPickup.ShowAt(TabViewItem());
-    }
-
-    // Method Description:
-    // Toggles the visual state of the tab view item,
-    // so that changes to the tab color are reflected immediately
-    // Arguments:
-    // - <none>
-    // Return Value:
-    // - <none>
-    void TerminalTab::_RefreshVisualState()
-    {
-        if (TabViewItem().IsSelected())
-        {
-            VisualStateManager::GoToState(TabViewItem(), L"Normal", true);
-            VisualStateManager::GoToState(TabViewItem(), L"Selected", true);
-        }
-        else
-        {
-            VisualStateManager::GoToState(TabViewItem(), L"Selected", true);
-            VisualStateManager::GoToState(TabViewItem(), L"Normal", true);
-        }
-    }
-
-    // - Get the total number of leaf panes in this tab. This will be the number
-    //   of actual controls hosted by this tab.
-    // Arguments:
-    // - <none>
-    // Return Value:
-    // - The total number of leaf panes hosted by this tab.
-    int TerminalTab::GetLeafPaneCount() const noexcept
-    {
-        return _rootPane->GetLeafPaneCount();
-    }
-
-    // Method Description:
-    // - This is a helper to determine which direction an "Automatic" split should
-    //   happen in for the active pane of this tab, but without using the ActualWidth() and
-    //   ActualHeight() methods.
-    // - See Pane::PreCalculateAutoSplit
-    // Arguments:
-    // - availableSpace: The theoretical space that's available for this Tab's content
-    // Return Value:
-    // - The SplitDirection that we should use for an `Automatic` split given
-    //   `availableSpace`
-    SplitDirection TerminalTab::PreCalculateAutoSplit(winrt::Windows::Foundation::Size availableSpace) const
-    {
-        return _rootPane->PreCalculateAutoSplit(_activePane, availableSpace).value_or(SplitDirection::Right);
-    }
-
-    bool TerminalTab::PreCalculateCanSplit(SplitDirection splitType,
-                                           const float splitSize,
-                                           winrt::Windows::Foundation::Size availableSpace) const
-    {
-        return _rootPane->PreCalculateCanSplit(_activePane, splitType, splitSize, availableSpace).value_or(false);
-    }
-
-    // Method Description:
-    // - Updates the zoomed pane when the focus changes
-    // Arguments:
-    // - newFocus: the new pane to be zoomed
-    // Return Value:
-    // - <none>
-    void TerminalTab::UpdateZoom(std::shared_ptr<Pane> newFocus)
-    {
-        // clear the existing content so the old zoomed pane can be added back to the root tree
-        Content(nullptr);
-        _rootPane->Restore(_zoomedPane);
-        _zoomedPane = newFocus;
-        _rootPane->Maximize(_zoomedPane);
-        Content(_zoomedPane->GetRootElement());
-    }
-
-    // Method Description:
-    // - Toggle our zoom state.
-    //   * If we're not zoomed, then zoom the active pane, making it take the
-    //     full size of the tab. We'll achieve this by changing our response to
-    //     Tab::GetTabContent, so that it'll return the zoomed pane only.
-    //   *  If we're currently zoomed on a pane, un-zoom that pane.
-    // Arguments:
-    // - <none>
-    // Return Value:
-    // - <none>
-    void TerminalTab::ToggleZoom()
-    {
-        if (_zoomedPane)
-        {
-            ExitZoom();
-        }
-        else
-        {
-            EnterZoom();
-        }
-    }
-
-    void TerminalTab::EnterZoom()
-    {
-        // Clear the content first, because with parent focusing it is possible
-        // to zoom the root pane, but setting the content will not trigger the
-        // property changed event since it is the same and you would end up with
-        // an empty tab.
-        Content(nullptr);
-        _zoomedPane = _activePane;
-        _rootPane->Maximize(_zoomedPane);
-        // Update the tab header to show the magnifying glass
-        _tabStatus.IsPaneZoomed(true);
-        Content(_zoomedPane->GetRootElement());
-    }
-    void TerminalTab::ExitZoom()
-    {
-        Content(nullptr);
-        _rootPane->Restore(_zoomedPane);
-        _zoomedPane = nullptr;
-        // Update the tab header to hide the magnifying glass
-        _tabStatus.IsPaneZoomed(false);
-        Content(_rootPane->GetRootElement());
-    }
-
-    bool TerminalTab::IsZoomed()
-    {
-        return _zoomedPane != nullptr;
-    }
-
-    // Method Description:
-    // - Toggle read-only mode on the active pane
-    // - If a parent pane is selected, this will ensure that all children have
-    //   the same read-only status.
-    void TerminalTab::TogglePaneReadOnly()
-    {
-        auto hasReadOnly = false;
-        auto allReadOnly = true;
-        _activePane->WalkTree([&](auto p) {
-            if (const auto& control{ p->GetTerminalControl() })
-            {
-                hasReadOnly |= control.ReadOnly();
-                allReadOnly &= control.ReadOnly();
-            }
-        });
-        _activePane->WalkTree([&](auto p) {
-            if (const auto& control{ p->GetTerminalControl() })
-            {
-                // If all controls have the same read only state then just toggle
-                if (allReadOnly || !hasReadOnly)
-                {
-                    control.ToggleReadOnly();
-                }
-                // otherwise set to all read only.
-                else if (!control.ReadOnly())
-                {
-                    control.ToggleReadOnly();
-                }
-            }
-        });
-    }
-
-    // Method Description:
-    // - Calculates if the tab is read-only.
-    // The tab is considered read-only if one of the panes is read-only.
-    // If after the calculation the tab is read-only we hide the close button on the tab view item
-    void TerminalTab::_RecalculateAndApplyReadOnly()
-    {
-        const auto control = GetActiveTerminalControl();
-        if (control)
-        {
-            const auto isReadOnlyActive = control.ReadOnly();
-            _tabStatus.IsReadOnlyActive(isReadOnlyActive);
-        }
-
-        ReadOnly(_rootPane->ContainsReadOnly());
-        TabViewItem().IsClosable(!ReadOnly());
-    }
-
-    std::shared_ptr<Pane> TerminalTab::GetActivePane() const
-    {
-        return _activePane;
-    }
-
-    // Method Description:
-    // - Creates a text for the title run in the tool tip by returning tab title
-    // or <profile name>: <tab title> in the case the profile name differs from the title
-    // Arguments:
-    // - <none>
-    // Return Value:
-    // - The value to populate in the title run of the tool tip
-    winrt::hstring TerminalTab::_CreateToolTipTitle()
-    {
-        if (const auto& control{ GetActiveTerminalControl() })
-        {
-            const auto profileName{ control.Settings().ProfileName() };
-            if (profileName != Title())
-            {
-                return fmt::format(L"{}: {}", profileName, Title()).data();
-            }
-        }
-
-        return Title();
-    }
-
-    DEFINE_EVENT(TerminalTab, ActivePaneChanged, _ActivePaneChangedHandlers, winrt::delegate<>);
-    DEFINE_EVENT(TerminalTab, ColorSelected, _colorSelected, winrt::delegate<winrt::Windows::UI::Color>);
-    DEFINE_EVENT(TerminalTab, ColorCleared, _colorCleared, winrt::delegate<>);
-    DEFINE_EVENT(TerminalTab, TabRaiseVisualBell, _TabRaiseVisualBellHandlers, winrt::delegate<>);
-    DEFINE_EVENT(TerminalTab, DuplicateRequested, _DuplicateRequestedHandlers, winrt::delegate<>);
-    DEFINE_EVENT(TerminalTab, SplitTabRequested, _SplitTabRequestedHandlers, winrt::delegate<>);
-    DEFINE_EVENT(TerminalTab, ExportTabRequested, _ExportTabRequestedHandlers, winrt::delegate<>);
-}
+// Copyright (c) Microsoft Corporation.
+// Licensed under the MIT license.
+
+#include "pch.h"
+#include <LibraryResources.h>
+#include "ColorPickupFlyout.h"
+#include "TerminalTab.h"
+#include "TerminalTab.g.cpp"
+#include "Utils.h"
+#include "ColorHelper.h"
+#include "AppLogic.h"
+
+using namespace winrt;
+using namespace winrt::Windows::UI::Xaml;
+using namespace winrt::Windows::UI::Core;
+using namespace winrt::Microsoft::Terminal::Control;
+using namespace winrt::Microsoft::Terminal::Settings::Model;
+using namespace winrt::Windows::System;
+
+namespace winrt
+{
+    namespace MUX = Microsoft::UI::Xaml;
+    namespace WUX = Windows::UI::Xaml;
+}
+
+namespace winrt::TerminalApp::implementation
+{
+    TerminalTab::TerminalTab(const Profile& profile, const WUX::Controls::UserControl& control)
+    {
+        _rootPane = std::make_shared<Pane>(profile, control, true);
+
+        _rootPane->Id(_nextPaneId);
+        _activePane = _rootPane;
+        _mruPanes.insert(_mruPanes.begin(), _nextPaneId);
+        ++_nextPaneId;
+
+        _Setup();
+    }
+
+    TerminalTab::TerminalTab(std::shared_ptr<Pane> rootPane)
+    {
+        _rootPane = rootPane;
+        _activePane = nullptr;
+
+        auto firstId = _nextPaneId;
+
+        _rootPane->WalkTree([&](std::shared_ptr<Pane> pane) {
+            // update the IDs on each pane
+            if (pane->_IsLeaf())
+            {
+                pane->Id(_nextPaneId);
+                _nextPaneId++;
+            }
+            // Try to find the pane marked active (if it exists)
+            if (pane->_lastActive)
+            {
+                _activePane = pane;
+            }
+
+            return false;
+        });
+
+        // In case none of the panes were already marked as the focus, just
+        // focus the first one.
+        if (_activePane == nullptr)
+        {
+            _rootPane->FocusPane(firstId);
+            _activePane = _rootPane->GetActivePane();
+        }
+        // If the focused pane is a leaf, add it to the MRU panes
+        if (const auto id = _activePane->Id())
+        {
+            _mruPanes.insert(_mruPanes.begin(), id.value());
+        }
+
+        _Setup();
+    }
+
+    // Method Description:
+    // - Shared setup for the constructors. Assumed that _rootPane has been set.
+    // Arguments:
+    // - <none>
+    // Return Value:
+    // - <none>
+    void TerminalTab::_Setup()
+    {
+        _rootClosedToken = _rootPane->Closed([=](auto&& /*s*/, auto&& /*e*/) {
+            _ClosedHandlers(nullptr, nullptr);
+        });
+
+        Content(_rootPane->GetRootElement());
+
+        _MakeTabViewItem();
+        _CreateContextMenu();
+
+        _headerControl.TabStatus(_tabStatus);
+
+        // Add an event handler for the header control to tell us when they want their title to change
+        _headerControl.TitleChangeRequested([weakThis = get_weak()](auto&& title) {
+            if (auto tab{ weakThis.get() })
+            {
+                tab->SetTabText(title);
+            }
+        });
+
+        // GH#9162 - when the header is done renaming, ask for focus to be
+        // tossed back to the control, rather into ourselves.
+        _headerControl.RenameEnded([weakThis = get_weak()](auto&&, auto&&) {
+            if (auto tab{ weakThis.get() })
+            {
+                tab->_RequestFocusActiveControlHandlers();
+            }
+        });
+
+        _UpdateHeaderControlMaxWidth();
+
+        // Use our header control as the TabViewItem's header
+        TabViewItem().Header(_headerControl);
+    }
+
+    // Method Description:
+    // - Called when the timer for the bell indicator in the tab header fires
+    // - Removes the bell indicator from the tab header
+    // Arguments:
+    // - sender, e: not used
+    void TerminalTab::_BellIndicatorTimerTick(Windows::Foundation::IInspectable const& /*sender*/, Windows::Foundation::IInspectable const& /*e*/)
+    {
+        ShowBellIndicator(false);
+        // Just do a sanity check that the timer still exists before we stop it
+        if (_bellIndicatorTimer.has_value())
+        {
+            _bellIndicatorTimer->Stop();
+            _bellIndicatorTimer = std::nullopt;
+        }
+    }
+
+    // Method Description:
+    // - Initializes a TabViewItem for this Tab instance.
+    // Arguments:
+    // - <none>
+    // Return Value:
+    // - <none>
+    void TerminalTab::_MakeTabViewItem()
+    {
+        TabBase::_MakeTabViewItem();
+
+        TabViewItem().DoubleTapped([weakThis = get_weak()](auto&& /*s*/, auto&& /*e*/) {
+            if (auto tab{ weakThis.get() })
+            {
+                tab->ActivateTabRenamer();
+            }
+        });
+
+        UpdateTitle();
+        _RecalculateAndApplyTabColor();
+    }
+
+    winrt::fire_and_forget TerminalTab::_UpdateHeaderControlMaxWidth()
+    {
+        auto weakThis{ get_weak() };
+
+        co_await winrt::resume_foreground(TabViewItem().Dispatcher());
+
+        if (auto tab{ weakThis.get() })
+        {
+            try
+            {
+                // Make sure to try/catch this, because the LocalTests won't be
+                // able to use this helper.
+                const auto settings{ winrt::TerminalApp::implementation::AppLogic::CurrentAppSettings() };
+                if (settings.GlobalSettings().TabWidthMode() == winrt::Microsoft::UI::Xaml::Controls::TabViewWidthMode::SizeToContent)
+                {
+                    tab->_headerControl.RenamerMaxWidth(HeaderRenameBoxWidthTitleLength);
+                }
+                else
+                {
+                    tab->_headerControl.RenamerMaxWidth(HeaderRenameBoxWidthDefault);
+                }
+            }
+            CATCH_LOG()
+        }
+    }
+
+    // Method Description:
+    // - Returns nullptr if no children of this tab were the last control to be
+    //   focused, the active control of the current pane, or the last active child control
+    //   of the active pane if it is a parent.
+    // - This control might not currently be focused, if the tab itself is not
+    //   currently focused.
+    // Arguments:
+    // - <none>
+    // Return Value:
+    // - nullptr if no children were marked `_lastFocused`, else the TermControl
+    //   that was last focused.
+    TermControl TerminalTab::GetActiveTerminalControl() const
+    {
+        if (_activePane)
+        {
+            return _activePane->GetLastFocusedTerminalControl();
+        }
+        return nullptr;
+    }
+
+    // Method Description:
+    // - Called after construction of a Tab object to bind event handlers to its
+    //   associated Pane and TermControl objects
+    // Arguments:
+    // - <none>
+    // Return Value:
+    // - <none>
+    void TerminalTab::Initialize()
+    {
+        _rootPane->WalkTree([&](std::shared_ptr<Pane> pane) {
+            // Attach event handlers to each new pane
+            _AttachEventHandlersToPane(pane);
+            if (auto control = pane->GetTerminalControl())
+            {
+                _AttachEventHandlersToControl(pane->Id().value(), control);
+            }
+            return false;
+        });
+    }
+
+    // Method Description:
+    // - Updates our focus state. If we're gaining focus, make sure to transfer
+    //   focus to the last focused terminal control in our tree of controls.
+    // Arguments:
+    // - focused: our new focus state
+    // Return Value:
+    // - <none>
+    void TerminalTab::Focus(WUX::FocusState focusState)
+    {
+        _focusState = focusState;
+
+        if (_focusState != FocusState::Unfocused)
+        {
+            auto lastFocusedControl = GetActiveTerminalControl();
+            if (lastFocusedControl)
+            {
+                lastFocusedControl.Focus(_focusState);
+
+                // Update our own progress state. This will fire an event signaling
+                // that our taskbar progress changed.
+                _UpdateProgressState();
+            }
+            // When we gain focus, remove the bell indicator if it is active
+            if (_tabStatus.BellIndicator())
+            {
+                ShowBellIndicator(false);
+            }
+        }
+    }
+
+    // Method Description:
+    // - Returns nullopt if no children of this tab were the last control to be
+    //   focused, or the GUID of the profile of the last control to be focused (if
+    //   there was one).
+    // Arguments:
+    // - <none>
+    // Return Value:
+    // - nullopt if no children of this tab were the last control to be
+    //   focused, else the GUID of the profile of the last control to be focused
+    Profile TerminalTab::GetFocusedProfile() const noexcept
+    {
+        return _activePane->GetFocusedProfile();
+    }
+
+    // Method Description:
+    // - Attempts to update the settings that apply to this tab.
+    // - Panes are handled elsewhere, by somebody who can establish broader knowledge
+    //   of the settings that apply to all tabs.
+    // Return Value:
+    // - <none>
+    void TerminalTab::UpdateSettings()
+    {
+        // The tabWidthMode may have changed, update the header control accordingly
+        _UpdateHeaderControlMaxWidth();
+    }
+
+    // Method Description:
+    // - Set the icon on the TabViewItem for this tab.
+    // Arguments:
+    // - iconPath: The new path string to use as the IconPath for our TabViewItem
+    // Return Value:
+    // - <none>
+    winrt::fire_and_forget TerminalTab::UpdateIcon(const winrt::hstring iconPath)
+    {
+        // Don't reload our icon if it hasn't changed.
+        if (iconPath == _lastIconPath)
+        {
+            return;
+        }
+
+        _lastIconPath = iconPath;
+
+        // If the icon is currently hidden, just return here (but only after setting _lastIconPath to the new path
+        // for when we show the icon again)
+        if (_iconHidden)
+        {
+            return;
+        }
+
+        auto weakThis{ get_weak() };
+
+        co_await winrt::resume_foreground(TabViewItem().Dispatcher());
+
+        if (auto tab{ weakThis.get() })
+        {
+            // The TabViewItem Icon needs MUX while the IconSourceElement in the CommandPalette needs WUX...
+            Icon(_lastIconPath);
+            TabViewItem().IconSource(IconPathConverter::IconSourceMUX(_lastIconPath));
+        }
+    }
+
+    // Method Description:
+    // - Hide or show the tab icon for this tab
+    // - Used when we want to show the progress ring, which should replace the icon
+    // Arguments:
+    // - hide: if true, we hide the icon; if false, we show the icon
+    winrt::fire_and_forget TerminalTab::HideIcon(const bool hide)
+    {
+        auto weakThis{ get_weak() };
+
+        co_await winrt::resume_foreground(TabViewItem().Dispatcher());
+
+        if (auto tab{ weakThis.get() })
+        {
+            if (tab->_iconHidden != hide)
+            {
+                if (hide)
+                {
+                    Icon({});
+                    TabViewItem().IconSource(IconPathConverter::IconSourceMUX({}));
+                }
+                else
+                {
+                    Icon(_lastIconPath);
+                    TabViewItem().IconSource(IconPathConverter::IconSourceMUX(_lastIconPath));
+                }
+                tab->_iconHidden = hide;
+            }
+        }
+    }
+
+    // Method Description:
+    // - Hide or show the bell indicator in the tab header
+    // Arguments:
+    // - show: if true, we show the indicator; if false, we hide the indicator
+    winrt::fire_and_forget TerminalTab::ShowBellIndicator(const bool show)
+    {
+        auto weakThis{ get_weak() };
+
+        co_await winrt::resume_foreground(TabViewItem().Dispatcher());
+
+        if (auto tab{ weakThis.get() })
+        {
+            _tabStatus.BellIndicator(show);
+        }
+    }
+
+    // Method Description:
+    // - Activates the timer for the bell indicator in the tab
+    // - Called if a bell raised when the tab already has focus
+    winrt::fire_and_forget TerminalTab::ActivateBellIndicatorTimer()
+    {
+        auto weakThis{ get_weak() };
+
+        co_await winrt::resume_foreground(TabViewItem().Dispatcher());
+
+        if (auto tab{ weakThis.get() })
+        {
+            if (!tab->_bellIndicatorTimer.has_value())
+            {
+                DispatcherTimer bellIndicatorTimer;
+                bellIndicatorTimer.Interval(std::chrono::milliseconds(2000));
+                bellIndicatorTimer.Tick({ get_weak(), &TerminalTab::_BellIndicatorTimerTick });
+                bellIndicatorTimer.Start();
+                tab->_bellIndicatorTimer.emplace(std::move(bellIndicatorTimer));
+            }
+        }
+    }
+
+    // Method Description:
+    // - Gets the title string of the last focused terminal control in our tree.
+    //   Returns the empty string if there is no such control.
+    // Arguments:
+    // - <none>
+    // Return Value:
+    // - the title string of the last focused terminal control in our tree.
+    winrt::hstring TerminalTab::_GetActiveTitle() const
+    {
+        if (!_runtimeTabText.empty())
+        {
+            return _runtimeTabText;
+        }
+        if (!_activePane->_IsLeaf())
+        {
+            return RS_(L"MultiplePanes");
+        }
+        const auto lastFocusedControl = GetActiveTerminalControl();
+        return lastFocusedControl ? lastFocusedControl.Title() : L"";
+    }
+
+    // Method Description:
+    // - Set the text on the TabViewItem for this tab, and bubbles the new title
+    //   value up to anyone listening for changes to our title. Callers can
+    //   listen for the title change with a PropertyChanged even handler.
+    // Arguments:
+    // - <none>
+    // Return Value:
+    // - <none>
+    winrt::fire_and_forget TerminalTab::UpdateTitle()
+    {
+        auto weakThis{ get_weak() };
+        co_await winrt::resume_foreground(TabViewItem().Dispatcher());
+        if (auto tab{ weakThis.get() })
+        {
+            const auto activeTitle = _GetActiveTitle();
+            // Bubble our current tab text to anyone who's listening for changes.
+            Title(activeTitle);
+
+            // Update the control to reflect the changed title
+            _headerControl.Title(activeTitle);
+            Automation::AutomationProperties::SetName(tab->TabViewItem(), activeTitle);
+            _UpdateToolTip();
+        }
+    }
+
+    // Method Description:
+    // - Move the viewport of the terminal up or down a number of lines. Negative
+    //      values of `delta` will move the view up, and positive values will move
+    //      the viewport down.
+    // Arguments:
+    // - delta: a number of lines to move the viewport relative to the current viewport.
+    // Return Value:
+    // - <none>
+    winrt::fire_and_forget TerminalTab::Scroll(const int delta)
+    {
+        auto control = GetActiveTerminalControl();
+        if (!control)
+        {
+            co_return;
+        }
+        co_await winrt::resume_foreground(control.Dispatcher());
+
+        const auto currentOffset = control.ScrollOffset();
+        control.ScrollViewport(::base::ClampAdd(currentOffset, delta));
+    }
+
+    // Method Description:
+    // - Serializes the state of this tab as a series of commands that can be
+    //   executed to recreate it.
+    // Arguments:
+    // - <none>
+    // Return Value:
+    // - A vector of commands
+    std::vector<ActionAndArgs> TerminalTab::BuildStartupActions() const
+    {
+        // Give initial ids (0 for the child created with this tab,
+        // 1 for the child after the first split.
+        auto state = _rootPane->BuildStartupActions(0, 1);
+
+        {
+            ActionAndArgs newTabAction{};
+            newTabAction.Action(ShortcutAction::NewTab);
+            NewTabArgs newTabArgs{ state.firstPane->GetTerminalArgsForPane() };
+            newTabAction.Args(newTabArgs);
+
+            state.args.emplace(state.args.begin(), std::move(newTabAction));
+        }
+
+        if (_runtimeTabColor)
+        {
+            ActionAndArgs setColorAction{};
+            setColorAction.Action(ShortcutAction::SetTabColor);
+
+            SetTabColorArgs setColorArgs{ _runtimeTabColor.value() };
+            setColorAction.Args(setColorArgs);
+
+            state.args.emplace_back(std::move(setColorAction));
+        }
+
+        // If we only have one arg, we only have 1 pane so we don't need any
+        // special focus logic
+        if (state.args.size() > 1 && state.focusedPaneId.has_value())
+        {
+            ActionAndArgs focusPaneAction{};
+            focusPaneAction.Action(ShortcutAction::FocusPane);
+            FocusPaneArgs focusArgs{ state.focusedPaneId.value() };
+            focusPaneAction.Args(focusArgs);
+
+            state.args.emplace_back(std::move(focusPaneAction));
+        }
+
+        if (_zoomedPane)
+        {
+            // we start without any panes zoomed so toggle zoom will enable zoom.
+            ActionAndArgs zoomPaneAction{};
+            zoomPaneAction.Action(ShortcutAction::TogglePaneZoom);
+
+            state.args.emplace_back(std::move(zoomPaneAction));
+        }
+
+        return state.args;
+    }
+
+    // Method Description:
+    // - Split the focused pane in our tree of panes, and place the
+    //   given TermControl into the newly created pane.
+    // Arguments:
+    // - splitType: The type of split we want to create.
+    // - profile: The profile GUID to associate with the newly created pane.
+    // - control: A TermControl to use in the new pane.
+    // Return Value:
+    // - <none>
+    void TerminalTab::SplitPane(SplitDirection splitType,
+                                const float splitSize,
+                                const Profile& profile,
+                                const WUX::Controls::UserControl& control)
+    {
+        // Make sure to take the ID before calling Split() - Split() will clear out the active pane's ID
+        const auto activePaneId = _activePane->Id();
+        // Depending on which direction will be split, the new pane can be
+        // either the first or second child, but this will always return the
+        // original pane first.
+        auto [original, newPane] = _activePane->Split(splitType, splitSize, profile, control);
+        // The active pane has an id if it is a leaf
+        if (activePaneId)
+        {
+            original->Id(activePaneId.value());
+        }
+        newPane->Id(_nextPaneId);
+        ++_nextPaneId;
+
+        _activePane = original;
+
+        // Add a event handlers to the new panes' GotFocus event. When the pane
+        // gains focus, we'll mark it as the new active pane.
+        const auto& termControl{ control.try_as<TermControl>() };
+        // _AttachEventHandlersToControl will immediately bail if the provided
+        // control is null (READ: if the pane didn't have a TermControl)
+        _AttachEventHandlersToControl(newPane->Id().value(), termControl);
+        _AttachEventHandlersToPane(original);
+        _AttachEventHandlersToPane(newPane);
+
+        // Immediately update our tracker of the focused pane now. If we're
+        // splitting panes during startup (from a commandline), then it's
+        // possible that the focus events won't propagate immediately. Updating
+        // the focus here will give the same effect though.
+        _UpdateActivePane(newPane);
+    }
+
+    // Method Description:
+    // - Removes the currently active pane from this tab. If that was the only
+    //   remaining pane, then the entire tab is closed as well.
+    // Arguments:
+    // - <none>
+    // Return Value:
+    // - The removed pane, if the remove succeeded.
+    std::shared_ptr<Pane> TerminalTab::DetachPane()
+    {
+        // if we only have one pane, or the focused pane is the root, remove it
+        // entirely and close this tab
+        if (_rootPane == _activePane)
+        {
+            return DetachRoot();
+        }
+
+        // Attempt to remove the active pane from the tree
+        if (const auto pane = _rootPane->DetachPane(_activePane))
+        {
+            // Just make sure that the remaining pane is marked active
+            _UpdateActivePane(_rootPane->GetActivePane());
+
+            return pane;
+        }
+
+        return nullptr;
+    }
+
+    // Method Description:
+    // - Closes this tab and returns the root pane to be used elsewhere.
+    // Arguments:
+    // - <none>
+    // Return Value:
+    // - The root pane.
+    std::shared_ptr<Pane> TerminalTab::DetachRoot()
+    {
+        // remove the closed event handler since we are closing the tab
+        // manually.
+        _rootPane->Closed(_rootClosedToken);
+        auto p = _rootPane;
+        p->WalkTree([](auto pane) {
+            pane->_PaneDetachedHandlers(pane);
+            return false;
+        });
+
+        // Clean up references and close the tab
+        _rootPane = nullptr;
+        _activePane = nullptr;
+        Content(nullptr);
+        _ClosedHandlers(nullptr, nullptr);
+
+        return p;
+    }
+
+    // Method Description:
+    // - Add an arbitrary pane to this tab. This will be added as a split on the
+    //   currently active pane.
+    // Arguments:
+    // - pane: The pane to add.
+    // Return Value:
+    // - <none>
+    void TerminalTab::AttachPane(std::shared_ptr<Pane> pane)
+    {
+        // Add the new event handlers to the new pane(s)
+        // and update their ids.
+        pane->WalkTree([&](auto p) {
+            _AttachEventHandlersToPane(p);
+            if (p->_IsLeaf())
+            {
+                p->Id(_nextPaneId);
+                _nextPaneId++;
+            }
+            if (auto control = p->GetTerminalControl())
+            {
+                _AttachEventHandlersToControl(p->Id().value(), control);
+            }
+            return false;
+        });
+
+        // pass the old id to the new child
+        const auto previousId = _activePane->Id();
+
+        // Add the new pane as an automatic split on the active pane.
+        auto first = _activePane->AttachPane(pane, SplitDirection::Automatic);
+
+        // This will be true if the original _activePane is a leaf pane.
+        // If it is a parent pane then we don't want to set an ID on it.
+        if (previousId)
+        {
+            first->Id(previousId.value());
+        }
+
+        // Update with event handlers on the new child.
+        _activePane = first;
+        _AttachEventHandlersToPane(first);
+
+        // Make sure that we have the right pane set as the active pane
+        pane->WalkTree([&](auto p) {
+            if (p->_lastActive)
+            {
+                _UpdateActivePane(p);
+                return true;
+            }
+            return false;
+        });
+    }
+
+    // Method Description:
+    // - Find the currently active pane, and then switch the split direction of
+    //   its parent. E.g. switch from Horizontal to Vertical.
+    // Return Value:
+    // - <none>
+    void TerminalTab::ToggleSplitOrientation()
+    {
+        _rootPane->ToggleSplitOrientation();
+    }
+
+    // Method Description:
+    // - See Pane::CalcSnappedDimension
+    float TerminalTab::CalcSnappedDimension(const bool widthOrHeight, const float dimension) const
+    {
+        return _rootPane->CalcSnappedDimension(widthOrHeight, dimension);
+    }
+
+    // Method Description:
+    // - Update the size of our panes to fill the new given size. This happens when
+    //   the window is resized.
+    // Arguments:
+    // - newSize: the amount of space that the panes have to fill now.
+    // Return Value:
+    // - <none>
+    void TerminalTab::ResizeContent(const winrt::Windows::Foundation::Size& newSize)
+    {
+        // NOTE: This _must_ be called on the root pane, so that it can propagate
+        // throughout the entire tree.
+        _rootPane->ResizeContent(newSize);
+    }
+
+    // Method Description:
+    // - Attempt to move a separator between panes, as to resize each child on
+    //   either size of the separator. See Pane::ResizePane for details.
+    // Arguments:
+    // - direction: The direction to move the separator in.
+    // Return Value:
+    // - <none>
+    void TerminalTab::ResizePane(const ResizeDirection& direction)
+    {
+        // NOTE: This _must_ be called on the root pane, so that it can propagate
+        // throughout the entire tree.
+        _rootPane->ResizePane(direction);
+    }
+
+    // Method Description:
+    // - Attempt to move focus between panes, as to focus the child on
+    //   the other side of the separator. See Pane::NavigateFocus for details.
+    // Arguments:
+    // - direction: The direction to move the focus in.
+    // Return Value:
+    // - Whether changing the focus succeeded. This allows a keychord to propagate
+    //   to the terminal when no other panes are present (GH#6219)
+    bool TerminalTab::NavigateFocus(const FocusDirection& direction)
+    {
+        // NOTE: This _must_ be called on the root pane, so that it can propagate
+        // throughout the entire tree.
+        if (const auto newFocus = _rootPane->NavigateDirection(_activePane, direction, _mruPanes))
+        {
+            // Mark that we want the active pane to changed
+            _changingActivePane = true;
+            const auto res = _rootPane->FocusPane(newFocus);
+            _changingActivePane = false;
+
+            if (_zoomedPane)
+            {
+                UpdateZoom(newFocus);
+            }
+
+            return res;
+        }
+
+        return false;
+    }
+
+    // Method Description:
+    // - Attempts to swap the location of the focused pane with another pane
+    //   according to direction. When there are multiple adjacent panes it will
+    //   select the first one (top-left-most).
+    // Arguments:
+    // - direction: The direction to move the pane in.
+    // Return Value:
+    // - true if two panes were swapped.
+    bool TerminalTab::SwapPane(const FocusDirection& direction)
+    {
+        // You cannot swap panes with the parent/child pane because of the
+        // circular reference.
+        if (direction == FocusDirection::Parent || direction == FocusDirection::Child)
+        {
+            return false;
+        }
+        // NOTE: This _must_ be called on the root pane, so that it can propagate
+        // throughout the entire tree.
+        if (auto neighbor = _rootPane->NavigateDirection(_activePane, direction, _mruPanes))
+        {
+            // SwapPanes will refocus the terminal to make sure that it has focus
+            // even after moving.
+            _changingActivePane = true;
+            const auto res = _rootPane->SwapPanes(_activePane, neighbor);
+            _changingActivePane = false;
+            return res;
+        }
+
+        return false;
+    }
+
+    bool TerminalTab::FocusPane(const uint32_t id)
+    {
+        _changingActivePane = true;
+        const auto res = _rootPane->FocusPane(id);
+        _changingActivePane = false;
+        return res;
+    }
+
+    // Method Description:
+    // - Prepares this tab for being removed from the UI hierarchy by shutting down all active connections.
+    void TerminalTab::Shutdown()
+    {
+        if (_rootPane)
+        {
+            _rootPane->Shutdown();
+        }
+    }
+
+    // Method Description:
+    // - Closes the currently focused pane in this tab. If it's the last pane in
+    //   this tab, our Closed event will be fired (at a later time) for anyone
+    //   registered as a handler of our close event.
+    // Arguments:
+    // - <none>
+    // Return Value:
+    // - <none>
+    void TerminalTab::ClosePane()
+    {
+        _activePane->Close();
+    }
+
+    void TerminalTab::SetTabText(winrt::hstring title)
+    {
+        _runtimeTabText = title;
+        UpdateTitle();
+    }
+
+    winrt::hstring TerminalTab::GetTabText() const
+    {
+        return _runtimeTabText;
+    }
+
+    void TerminalTab::ResetTabText()
+    {
+        _runtimeTabText = L"";
+        UpdateTitle();
+    }
+
+    // Method Description:
+    // - Show a TextBox in the Header to allow the user to set a string
+    //     to use as an override for the tab's text
+    // Arguments:
+    // - <none>
+    // Return Value:
+    // - <none>
+    void TerminalTab::ActivateTabRenamer()
+    {
+        _headerControl.BeginRename();
+    }
+
+    // Method Description:
+    // - Removes any event handlers set by the tab on the given pane's control.
+    //   The pane's ID is the most stable identifier for a given control, because
+    //   the control itself doesn't have a particular ID and its pointer is
+    //   unstable since it is moved when panes split.
+    // Arguments:
+    // - paneId: The ID of the pane that contains the given control.
+    // - control: the control to remove events from.
+    // Return Value:
+    // - <none>
+    void TerminalTab::_DetachEventHandlersFromControl(const uint32_t paneId, const TermControl& control)
+    {
+        auto it = _controlEvents.find(paneId);
+        if (it != _controlEvents.end())
+        {
+            auto& events = it->second;
+
+            control.TitleChanged(events.titleToken);
+            control.FontSizeChanged(events.fontToken);
+            control.TabColorChanged(events.colorToken);
+            control.SetTaskbarProgress(events.taskbarToken);
+            control.ReadOnlyChanged(events.readOnlyToken);
+            control.FocusFollowMouseRequested(events.focusToken);
+
+            _controlEvents.erase(paneId);
+        }
+    }
+
+    // Method Description:
+    // - Register any event handlers that we may need with the given TermControl.
+    //   This should be called on each and every TermControl that we add to the tree
+    //   of Panes in this tab. We'll add events too:
+    //   * notify us when the control's title changed, so we can update our own
+    //     title (if necessary)
+    // Arguments:
+    // - paneId: the ID of the pane that this control belongs to.
+    // - control: the TermControl to add events to.
+    // Return Value:
+    // - <none>
+    void TerminalTab::_AttachEventHandlersToControl(const uint32_t paneId, const TermControl& control)
+    {
+        if (!control)
+        {
+            return;
+        }
+        auto weakThis{ get_weak() };
+        auto dispatcher = TabViewItem().Dispatcher();
+        ControlEventTokens events{};
+
+        events.titleToken = control.TitleChanged([weakThis](auto&&, auto&&) {
+            // Check if Tab's lifetime has expired
+            if (auto tab{ weakThis.get() })
+            {
+                // The title of the control changed, but not necessarily the title of the tab.
+                // Set the tab's text to the active panes' text.
+                tab->UpdateTitle();
+            }
+        });
+
+        // This is called when the terminal changes its font size or sets it for the first
+        // time (because when we just create terminal via its ctor it has invalid font size).
+        // On the latter event, we tell the root pane to resize itself so that its descendants
+        // (including ourself) can properly snap to character grids. In future, we may also
+        // want to do that on regular font changes.
+        events.fontToken = control.FontSizeChanged([this](const int /* fontWidth */,
+                                                          const int /* fontHeight */,
+                                                          const bool isInitialChange) {
+            if (isInitialChange)
+            {
+                _rootPane->Relayout();
+            }
+        });
+
+        events.colorToken = control.TabColorChanged([weakThis](auto&&, auto&&) {
+            if (auto tab{ weakThis.get() })
+            {
+                // The control's tabColor changed, but it is not necessarily the
+                // active control in this tab. We'll just recalculate the
+                // current color anyways.
+                tab->_RecalculateAndApplyTabColor();
+            }
+        });
+
+        events.taskbarToken = control.SetTaskbarProgress([dispatcher, weakThis](auto&&, auto &&) -> winrt::fire_and_forget {
+            co_await winrt::resume_foreground(dispatcher);
+            // Check if Tab's lifetime has expired
+            if (auto tab{ weakThis.get() })
+            {
+                tab->_UpdateProgressState();
+            }
+        });
+
+        events.readOnlyToken = control.ReadOnlyChanged([weakThis](auto&&, auto&&) {
+            if (auto tab{ weakThis.get() })
+            {
+                tab->_RecalculateAndApplyReadOnly();
+            }
+        });
+
+        events.focusToken = control.FocusFollowMouseRequested([weakThis](auto&& sender, auto&&) {
+            if (const auto tab{ weakThis.get() })
+            {
+                if (tab->_focusState != FocusState::Unfocused)
+                {
+                    if (const auto termControl{ sender.try_as<winrt::Microsoft::Terminal::Control::TermControl>() })
+                    {
+                        termControl.Focus(FocusState::Pointer);
+                    }
+                }
+            }
+        });
+
+        _controlEvents[paneId] = events;
+    }
+
+    // Method Description:
+    // - Get the combined taskbar state for the tab. This is the combination of
+    //   all the states of all our panes. Taskbar states are given a priority
+    //   based on the rules in:
+    //   https://docs.microsoft.com/en-us/windows/win32/api/shobjidl_core/nf-shobjidl_core-itaskbarlist3-setprogressstate
+    //   under "How the Taskbar Button Chooses the Progress Indicator for a
+    //   Group"
+    // Arguments:
+    // - <none>
+    // Return Value:
+    // - A TaskbarState object representing the combined taskbar state and
+    //   progress percentage of all our panes.
+    winrt::TerminalApp::TaskbarState TerminalTab::GetCombinedTaskbarState() const
+    {
+        std::vector<winrt::TerminalApp::TaskbarState> states;
+        if (_rootPane)
+        {
+            _rootPane->CollectTaskbarStates(states);
+        }
+        return states.empty() ? winrt::make<winrt::TerminalApp::implementation::TaskbarState>() :
+                                *std::min_element(states.begin(), states.end(), TerminalApp::implementation::TaskbarState::ComparePriority);
+    }
+
+    // Method Description:
+    // - This should be called on the UI thread. If you don't, then it might
+    //   silently do nothing.
+    // - Update our TabStatus to reflect the progress state of the currently
+    //   active pane.
+    // - This is called every time _any_ control's progress state changes,
+    //   regardless of if that control is the active one or not. This is simpler
+    //   then re-attaching this handler to the active control each time it
+    //   changes.
+    // Arguments:
+    // - <none>
+    // Return Value:
+    // - <none>
+    void TerminalTab::_UpdateProgressState()
+    {
+        const auto state{ GetCombinedTaskbarState() };
+
+        const auto taskbarState = state.State();
+        // The progress of the control changed, but not necessarily the progress of the tab.
+        // Set the tab's progress ring to the active pane's progress
+        if (taskbarState > 0)
+        {
+            if (taskbarState == 3)
+            {
+                // 3 is the indeterminate state, set the progress ring as such
+                _tabStatus.IsProgressRingIndeterminate(true);
+            }
+            else
+            {
+                // any non-indeterminate state has a value, set the progress ring as such
+                _tabStatus.IsProgressRingIndeterminate(false);
+
+                const auto progressValue = gsl::narrow<uint32_t>(state.Progress());
+                _tabStatus.ProgressValue(progressValue);
+            }
+            // Hide the tab icon (the progress ring is placed over it)
+            HideIcon(true);
+            _tabStatus.IsProgressRingActive(true);
+        }
+        else
+        {
+            // Show the tab icon
+            HideIcon(false);
+            _tabStatus.IsProgressRingActive(false);
+        }
+
+        // fire an event signaling that our taskbar progress changed.
+        _TaskbarProgressChangedHandlers(nullptr, nullptr);
+    }
+
+    // Method Description:
+    // - Mark the given pane as the active pane in this tab. All other panes
+    //   will be marked as inactive. We'll also update our own UI state to
+    //   reflect this newly active pane.
+    // Arguments:
+    // - pane: a Pane to mark as active.
+    // Return Value:
+    // - <none>
+    void TerminalTab::_UpdateActivePane(std::shared_ptr<Pane> pane)
+    {
+        // Clear the active state of the entire tree, and mark only the pane as active.
+        _rootPane->ClearActive();
+        _activePane = pane;
+        _activePane->SetActive();
+
+        // Update our own title text to match the newly-active pane.
+        UpdateTitle();
+        _UpdateProgressState();
+
+        // We need to move the pane to the top of our mru list
+        // If its already somewhere in the list, remove it first
+        if (const auto paneId = pane->Id())
+        {
+            for (auto i = _mruPanes.begin(); i != _mruPanes.end(); ++i)
+            {
+                if (*i == paneId.value())
+                {
+                    _mruPanes.erase(i);
+                    break;
+                }
+            }
+            _mruPanes.insert(_mruPanes.begin(), paneId.value());
+        }
+
+        _RecalculateAndApplyReadOnly();
+
+        // Raise our own ActivePaneChanged event.
+        _ActivePaneChangedHandlers();
+    }
+
+    // Method Description:
+    // - Add an event handler to this pane's GotFocus event. When that pane gains
+    //   focus, we'll mark it as the new active pane. We'll also query the title of
+    //   that pane when it's focused to set our own text, and finally, we'll trigger
+    //   our own ActivePaneChanged event.
+    // Arguments:
+    // - <none>
+    // Return Value:
+    // - <none>
+    void TerminalTab::_AttachEventHandlersToPane(std::shared_ptr<Pane> pane)
+    {
+        auto weakThis{ get_weak() };
+        std::weak_ptr<Pane> weakPane{ pane };
+
+        auto gotFocusToken = pane->GotFocus([weakThis](std::shared_ptr<Pane> sender, WUX::FocusState focus) {
+            // Do nothing if the Tab's lifetime is expired or pane isn't new.
+            auto tab{ weakThis.get() };
+
+            if (tab)
+            {
+                if (sender != tab->_activePane)
+                {
+                    auto senderIsChild = tab->_activePane->_HasChild(sender);
+
+                    // Only move focus if we the program moved focus, or the
+                    // user moved with their mouse. This is a problem because a
+                    // pane isn't a control itself, and if we have the parent
+                    // focused we are fine if the terminal control is focused,
+                    // but we don't want to update the active pane.
+                    if (!senderIsChild ||
+                        (focus == WUX::FocusState::Programmatic && tab->_changingActivePane) ||
+                        focus == WUX::FocusState::Pointer)
+                    {
+                        tab->_UpdateActivePane(sender);
+                        tab->_RecalculateAndApplyTabColor();
+                    }
+                }
+                tab->_focusState = WUX::FocusState::Programmatic;
+                // This tab has gained focus, remove the bell indicator if it is active
+                if (tab->_tabStatus.BellIndicator())
+                {
+                    tab->ShowBellIndicator(false);
+                }
+            }
+        });
+
+        auto lostFocusToken = pane->LostFocus([weakThis](std::shared_ptr<Pane> /*sender*/) {
+            // Do nothing if the Tab's lifetime is expired or pane isn't new.
+            auto tab{ weakThis.get() };
+
+            if (tab)
+            {
+                // update this tab's focus state
+                tab->_focusState = WUX::FocusState::Unfocused;
+            }
+        });
+
+        // Add a Closed event handler to the Pane. If the pane closes out from
+        // underneath us, and it's zoomed, we want to be able to make sure to
+        // update our state accordingly to un-zoom that pane. See GH#7252.
+        auto closedToken = pane->Closed([weakThis, weakPane](auto&& /*s*/, auto && /*e*/) -> winrt::fire_and_forget {
+            if (auto tab{ weakThis.get() })
+            {
+                if (tab->_zoomedPane)
+                {
+                    co_await winrt::resume_foreground(tab->Content().Dispatcher());
+
+                    tab->Content(tab->_rootPane->GetRootElement());
+                    tab->ExitZoom();
+                }
+
+                if (auto pane = weakPane.lock())
+                {
+                    // When a parent pane is selected, but one of its children
+                    // close out under it we still need to update title/focus information
+                    // but the GotFocus handler will rightly see that the _activePane
+                    // did not actually change. Triggering
+                    if (pane != tab->_activePane && !tab->_activePane->_IsLeaf())
+                    {
+                        co_await winrt::resume_foreground(tab->Content().Dispatcher());
+                        tab->_UpdateActivePane(tab->_activePane);
+                    }
+
+                    for (auto i = tab->_mruPanes.begin(); i != tab->_mruPanes.end(); ++i)
+                    {
+                        if (*i == pane->Id())
+                        {
+                            tab->_mruPanes.erase(i);
+                            break;
+                        }
+                    }
+                }
+            }
+        });
+
+        // Add a PaneRaiseBell event handler to the Pane
+        auto bellToken = pane->PaneRaiseBell([weakThis](auto&& /*s*/, auto&& visual) {
+            if (auto tab{ weakThis.get() })
+            {
+                if (visual)
+                {
+                    // If visual is set, we need to bubble this event all the way to app host to flash the taskbar
+                    // In this part of the chain we bubble it from the hosting tab to the page
+                    tab->_TabRaiseVisualBellHandlers();
+                }
+
+                // Show the bell indicator in the tab header
+                tab->ShowBellIndicator(true);
+
+                // If this tab is focused, activate the bell indicator timer, which will
+                // remove the bell indicator once it fires
+                // (otherwise, the indicator is removed when the tab gets focus)
+                if (tab->_focusState != WUX::FocusState::Unfocused)
+                {
+                    tab->ActivateBellIndicatorTimer();
+                }
+            }
+        });
+
+        // box the event token so that we can give a reference to it in the
+        // event handler.
+        auto detachedToken = std::make_shared<winrt::event_token>();
+        // Add a Detached event handler to the Pane to clean up tab state
+        // and other event handlers when a pane is removed from this tab.
+        *detachedToken = pane->Detached([weakThis, weakPane, gotFocusToken, lostFocusToken, closedToken, bellToken, detachedToken](std::shared_ptr<Pane> /*sender*/) {
+            // Make sure we do this at most once
+            if (auto pane{ weakPane.lock() })
+            {
+                pane->Detached(*detachedToken);
+                pane->GotFocus(gotFocusToken);
+                pane->LostFocus(lostFocusToken);
+                pane->Closed(closedToken);
+                pane->PaneRaiseBell(bellToken);
+
+                if (auto tab{ weakThis.get() })
+                {
+                    if (auto control = pane->GetTerminalControl())
+                    {
+                        tab->_DetachEventHandlersFromControl(pane->Id().value(), control);
+                    }
+
+                    for (auto i = tab->_mruPanes.begin(); i != tab->_mruPanes.end(); ++i)
+                    {
+                        if (*i == pane->Id())
+                        {
+                            tab->_mruPanes.erase(i);
+                            break;
+                        }
+                    }
+                }
+            }
+        });
+    }
+
+    // Method Description:
+    // - Creates a context menu attached to the tab.
+    // Currently contains elements allowing to select or
+    // to close the current tab
+    // Arguments:
+    // - <none>
+    // Return Value:
+    // - <none>
+    void TerminalTab::_CreateContextMenu()
+    {
+        auto weakThis{ get_weak() };
+
+        // "Color..."
+        Controls::MenuFlyoutItem chooseColorMenuItem;
+        Controls::FontIcon colorPickSymbol;
+        colorPickSymbol.FontFamily(Media::FontFamily{ L"Segoe MDL2 Assets" });
+        colorPickSymbol.Glyph(L"\xE790");
+
+        chooseColorMenuItem.Click([weakThis](auto&&, auto&&) {
+            if (auto tab{ weakThis.get() })
+            {
+                tab->ActivateColorPicker();
+            }
+        });
+        chooseColorMenuItem.Text(RS_(L"TabColorChoose"));
+        chooseColorMenuItem.Icon(colorPickSymbol);
+
+        // Color Picker (it's convenient to have it here)
+        _tabColorPickup.ColorSelected([weakThis](auto newTabColor) {
+            if (auto tab{ weakThis.get() })
+            {
+                tab->SetRuntimeTabColor(newTabColor);
+            }
+        });
+
+        _tabColorPickup.ColorCleared([weakThis]() {
+            if (auto tab{ weakThis.get() })
+            {
+                tab->ResetRuntimeTabColor();
+            }
+        });
+
+        Controls::MenuFlyoutItem renameTabMenuItem;
+        {
+            // "Rename Tab"
+            Controls::FontIcon renameTabSymbol;
+            renameTabSymbol.FontFamily(Media::FontFamily{ L"Segoe MDL2 Assets" });
+            renameTabSymbol.Glyph(L"\xE8AC"); // Rename
+
+            renameTabMenuItem.Click([weakThis](auto&&, auto&&) {
+                if (auto tab{ weakThis.get() })
+                {
+                    tab->ActivateTabRenamer();
+                }
+            });
+            renameTabMenuItem.Text(RS_(L"RenameTabText"));
+            renameTabMenuItem.Icon(renameTabSymbol);
+        }
+
+        Controls::MenuFlyoutItem duplicateTabMenuItem;
+        {
+            // "Duplicate Tab"
+            Controls::FontIcon duplicateTabSymbol;
+            duplicateTabSymbol.FontFamily(Media::FontFamily{ L"Segoe MDL2 Assets" });
+            duplicateTabSymbol.Glyph(L"\xF5ED");
+
+            duplicateTabMenuItem.Click([weakThis](auto&&, auto&&) {
+                if (auto tab{ weakThis.get() })
+                {
+                    tab->_DuplicateRequestedHandlers();
+                }
+            });
+            duplicateTabMenuItem.Text(RS_(L"DuplicateTabText"));
+            duplicateTabMenuItem.Icon(duplicateTabSymbol);
+        }
+
+        Controls::MenuFlyoutItem splitTabMenuItem;
+        {
+            // "Split Tab"
+            Controls::FontIcon splitTabSymbol;
+            splitTabSymbol.FontFamily(Media::FontFamily{ L"Segoe MDL2 Assets" });
+            splitTabSymbol.Glyph(L"\xF246"); // ViewDashboard
+
+            splitTabMenuItem.Click([weakThis](auto&&, auto&&) {
+                if (auto tab{ weakThis.get() })
+                {
+                    tab->_SplitTabRequestedHandlers();
+                }
+            });
+            splitTabMenuItem.Text(RS_(L"SplitTabText"));
+            splitTabMenuItem.Icon(splitTabSymbol);
+        }
+
+        Controls::MenuFlyoutItem exportTabMenuItem;
+        {
+            // "Split Tab"
+            Controls::FontIcon exportTabSymbol;
+            exportTabSymbol.FontFamily(Media::FontFamily{ L"Segoe MDL2 Assets" });
+            exportTabSymbol.Glyph(L"\xE74E"); // Save
+
+            exportTabMenuItem.Click([weakThis](auto&&, auto&&) {
+                if (auto tab{ weakThis.get() })
+                {
+                    tab->_ExportTabRequestedHandlers();
+                }
+            });
+            exportTabMenuItem.Text(RS_(L"ExportTabText"));
+            exportTabMenuItem.Icon(exportTabSymbol);
+        }
+
+        // Build the menu
+        Controls::MenuFlyout contextMenuFlyout;
+        Controls::MenuFlyoutSeparator menuSeparator;
+        contextMenuFlyout.Items().Append(chooseColorMenuItem);
+        contextMenuFlyout.Items().Append(renameTabMenuItem);
+        contextMenuFlyout.Items().Append(duplicateTabMenuItem);
+        contextMenuFlyout.Items().Append(splitTabMenuItem);
+        contextMenuFlyout.Items().Append(exportTabMenuItem);
+        contextMenuFlyout.Items().Append(menuSeparator);
+
+        // GH#5750 - When the context menu is dismissed with ESC, toss the focus
+        // back to our control.
+        contextMenuFlyout.Closed([weakThis](auto&&, auto&&) {
+            if (auto tab{ weakThis.get() })
+            {
+                // GH#10112 - if we're opening the tab renamer, don't
+                // immediately toss focus to the control. We don't want to steal
+                // focus from the tab renamer.
+                if (!tab->_headerControl.InRename())
+                {
+                    tab->_RequestFocusActiveControlHandlers();
+                }
+            }
+        });
+        _AppendCloseMenuItems(contextMenuFlyout);
+        TabViewItem().ContextFlyout(contextMenuFlyout);
+    }
+
+    // Method Description:
+    // Returns the tab color, if any
+    // Arguments:
+    // - <none>
+    // Return Value:
+    // - The tab's color, if any
+    std::optional<winrt::Windows::UI::Color> TerminalTab::GetTabColor()
+    {
+        std::optional<winrt::Windows::UI::Color> controlTabColor;
+        if (const auto& control = GetActiveTerminalControl())
+        {
+            if (const auto color = control.TabColor())
+            {
+                controlTabColor = color.Value();
+            }
+        }
+
+        // A Tab's color will be the result of layering a variety of sources,
+        // from the bottom up:
+        //
+        // Color                |             | Set by
+        // -------------------- | --          | --
+        // Runtime Color        | _optional_  | Color Picker / `setTabColor` action
+        // Control Tab Color    | _optional_  | Profile's `tabColor`, or a color set by VT
+        // Theme Tab Background | _optional_  | `tab.backgroundColor` in the theme
+        // Tab Default Color    | **default** | TabView in XAML
+        //
+        // coalesce will get us the first of these values that's
+        // actually set, with nullopt being our sentinel for "use the default
+        // tabview color" (and clear out any colors we've set).
+
+        return til::coalesce(_runtimeTabColor,
+                             controlTabColor,
+                             _themeTabColor,
+                             std::optional<Windows::UI::Color>(std::nullopt));
+    }
+
+    // Method Description:
+    // - Sets the runtime tab background color to the color chosen by the user
+    // - Sets the tab foreground color depending on the luminance of
+    // the background color
+    // Arguments:
+    // - color: the color the user picked for their tab
+    // Return Value:
+    // - <none>
+    void TerminalTab::SetRuntimeTabColor(const winrt::Windows::UI::Color& color)
+    {
+        _runtimeTabColor.emplace(color);
+        _RecalculateAndApplyTabColor();
+    }
+
+    // Method Description:
+    // - This function dispatches a function to the UI thread to recalculate
+    //   what this tab's current background color should be. If a color is set,
+    //   it will apply the given color to the tab's background. Otherwise, it
+    //   will clear the tab's background color.
+    // Arguments:
+    // - <none>
+    // Return Value:
+    // - <none>
+    void TerminalTab::_RecalculateAndApplyTabColor()
+    {
+        auto weakThis{ get_weak() };
+
+        TabViewItem().Dispatcher().RunAsync(CoreDispatcherPriority::Normal, [weakThis]() {
+            auto ptrTab = weakThis.get();
+            if (!ptrTab)
+                return;
+
+            auto tab{ ptrTab };
+
+            std::optional<winrt::Windows::UI::Color> currentColor = tab->GetTabColor();
+            if (currentColor.has_value())
+            {
+                tab->_ApplyTabColor(currentColor.value());
+            }
+            else
+            {
+                tab->_ClearTabBackgroundColor();
+            }
+        });
+    }
+
+    // Method Description:
+    // - Applies the given color to the background of this tab's TabViewItem.
+    // - Sets the tab foreground color depending on the luminance of
+    // the background color
+    // - This method should only be called on the UI thread.
+    // Arguments:
+    // - color: the color the user picked for their tab
+    // Return Value:
+    // - <none>
+    void TerminalTab::_ApplyTabColor(const winrt::Windows::UI::Color& color)
+    {
+        Media::SolidColorBrush selectedTabBrush{};
+        Media::SolidColorBrush deselectedTabBrush{};
+        Media::SolidColorBrush fontBrush{};
+        Media::SolidColorBrush hoverTabBrush{};
+        // calculate the luminance of the current color and select a font
+        // color based on that
+        // see https://www.w3.org/TR/WCAG20/#relativeluminancedef
+        if (TerminalApp::ColorHelper::IsBrightColor(color))
+        {
+            fontBrush.Color(winrt::Windows::UI::Colors::Black());
+        }
+        else
+        {
+            fontBrush.Color(winrt::Windows::UI::Colors::White());
+        }
+
+        hoverTabBrush.Color(TerminalApp::ColorHelper::GetAccentColor(color));
+        selectedTabBrush.Color(color);
+
+        // currently if a tab has a custom color, a deselected state is
+        // signified by using the same color with a bit ot transparency
+        auto deselectedTabColor = color;
+        deselectedTabColor.A = 64;
+        deselectedTabBrush.Color(deselectedTabColor);
+
+        // currently if a tab has a custom color, a deselected state is
+        // signified by using the same color with a bit of transparency
+        //
+        // Prior to MUX 2.7, we set TabViewItemHeaderBackground, but now we can
+        // use TabViewItem().Background() for that. HOWEVER,
+        // TabViewItem().Background() only sets the color of the tab background
+        // when the TabViewItem is unselected. So we still need to set the other
+        // properties ourselves.
+        //
+        // GH#11294: DESPITE the fact that there's a Background() API that we
+        // could just call like:
+        //
+        //     TabViewItem().Background(deselectedTabBrush);
+        //
+        // We actually can't, because it will make the part of the tab that
+        // doesn't contain the text totally transparent to hit tests. So we
+        // actually _do_ still need to set TabViewItemHeaderBackground manually.
+        TabViewItem().Resources().Insert(winrt::box_value(L"TabViewItemHeaderBackground"), deselectedTabBrush);
+        TabViewItem().Resources().Insert(winrt::box_value(L"TabViewItemHeaderBackgroundSelected"), selectedTabBrush);
+        TabViewItem().Resources().Insert(winrt::box_value(L"TabViewItemHeaderBackgroundPointerOver"), hoverTabBrush);
+        TabViewItem().Resources().Insert(winrt::box_value(L"TabViewItemHeaderBackgroundPressed"), selectedTabBrush);
+
+        // TabViewItem().Foreground() unfortunately does not work for us. It
+        // sets the color for the text when the TabViewItem isn't selected, but
+        // not when it is hovered, pressed, dragged, or selected, so we'll need
+        // to just set them all anyways.
+        TabViewItem().Resources().Insert(winrt::box_value(L"TabViewItemHeaderForeground"), fontBrush);
+        TabViewItem().Resources().Insert(winrt::box_value(L"TabViewItemHeaderForegroundSelected"), fontBrush);
+        TabViewItem().Resources().Insert(winrt::box_value(L"TabViewItemHeaderForegroundPointerOver"), fontBrush);
+        TabViewItem().Resources().Insert(winrt::box_value(L"TabViewItemHeaderForegroundPressed"), fontBrush);
+        TabViewItem().Resources().Insert(winrt::box_value(L"TabViewButtonForegroundActiveTab"), fontBrush);
+        TabViewItem().Resources().Insert(winrt::box_value(L"TabViewButtonForegroundPressed"), fontBrush);
+        TabViewItem().Resources().Insert(winrt::box_value(L"TabViewButtonForegroundPointerOver"), fontBrush);
+
+        _RefreshVisualState();
+
+        _colorSelected(color);
+    }
+
+    // Method Description:
+    // - Clear the custom runtime color of the tab, if any color is set. This
+    //   will re-apply whatever the tab's base color should be (either the color
+    //   from the control, the theme, or the default tab color.)
+    // Arguments:
+    // - <none>
+    // Return Value:
+    // - <none>
+    void TerminalTab::ResetRuntimeTabColor()
+    {
+        _runtimeTabColor.reset();
+        _RecalculateAndApplyTabColor();
+    }
+
+    // Method Description:
+    // - Clear out any color we've set for the TabViewItem.
+    // - This method should only be called on the UI thread.
+    // Arguments:
+    // - <none>
+    // Return Value:
+    // - <none>
+    void TerminalTab::_ClearTabBackgroundColor()
+    {
+        winrt::hstring keys[] = {
+            L"TabViewItemHeaderBackground",
+            L"TabViewItemHeaderBackgroundSelected",
+            L"TabViewItemHeaderBackgroundPointerOver",
+            L"TabViewItemHeaderForeground",
+            L"TabViewItemHeaderForegroundSelected",
+            L"TabViewItemHeaderForegroundPointerOver",
+            L"TabViewItemHeaderBackgroundPressed",
+            L"TabViewItemHeaderForegroundPressed",
+            L"TabViewButtonForegroundActiveTab"
+        };
+
+        // simply clear any of the colors in the tab's dict
+        for (auto keyString : keys)
+        {
+            auto key = winrt::box_value(keyString);
+            if (TabViewItem().Resources().HasKey(key))
+            {
+                TabViewItem().Resources().Remove(key);
+            }
+        }
+
+        _RefreshVisualState();
+        _colorCleared();
+    }
+
+    // Method Description:
+    // - Display the tab color picker at the location of the TabViewItem for this tab.
+    // Arguments:
+    // - <none>
+    // Return Value:
+    // - <none>
+    void TerminalTab::ActivateColorPicker()
+    {
+        _tabColorPickup.ShowAt(TabViewItem());
+    }
+
+    // Method Description:
+    // Toggles the visual state of the tab view item,
+    // so that changes to the tab color are reflected immediately
+    // Arguments:
+    // - <none>
+    // Return Value:
+    // - <none>
+    void TerminalTab::_RefreshVisualState()
+    {
+        if (TabViewItem().IsSelected())
+        {
+            VisualStateManager::GoToState(TabViewItem(), L"Normal", true);
+            VisualStateManager::GoToState(TabViewItem(), L"Selected", true);
+        }
+        else
+        {
+            VisualStateManager::GoToState(TabViewItem(), L"Selected", true);
+            VisualStateManager::GoToState(TabViewItem(), L"Normal", true);
+        }
+    }
+
+    // - Get the total number of leaf panes in this tab. This will be the number
+    //   of actual controls hosted by this tab.
+    // Arguments:
+    // - <none>
+    // Return Value:
+    // - The total number of leaf panes hosted by this tab.
+    int TerminalTab::GetLeafPaneCount() const noexcept
+    {
+        return _rootPane->GetLeafPaneCount();
+    }
+
+    // Method Description:
+    // - This is a helper to determine which direction an "Automatic" split should
+    //   happen in for the active pane of this tab, but without using the ActualWidth() and
+    //   ActualHeight() methods.
+    // - See Pane::PreCalculateAutoSplit
+    // Arguments:
+    // - availableSpace: The theoretical space that's available for this Tab's content
+    // Return Value:
+    // - The SplitDirection that we should use for an `Automatic` split given
+    //   `availableSpace`
+    SplitDirection TerminalTab::PreCalculateAutoSplit(winrt::Windows::Foundation::Size availableSpace) const
+    {
+        return _rootPane->PreCalculateAutoSplit(_activePane, availableSpace).value_or(SplitDirection::Right);
+    }
+
+    bool TerminalTab::PreCalculateCanSplit(SplitDirection splitType,
+                                           const float splitSize,
+                                           winrt::Windows::Foundation::Size availableSpace) const
+    {
+        return _rootPane->PreCalculateCanSplit(_activePane, splitType, splitSize, availableSpace).value_or(false);
+    }
+
+    // Method Description:
+    // - Updates the zoomed pane when the focus changes
+    // Arguments:
+    // - newFocus: the new pane to be zoomed
+    // Return Value:
+    // - <none>
+    void TerminalTab::UpdateZoom(std::shared_ptr<Pane> newFocus)
+    {
+        // clear the existing content so the old zoomed pane can be added back to the root tree
+        Content(nullptr);
+        _rootPane->Restore(_zoomedPane);
+        _zoomedPane = newFocus;
+        _rootPane->Maximize(_zoomedPane);
+        Content(_zoomedPane->GetRootElement());
+    }
+
+    // Method Description:
+    // - Toggle our zoom state.
+    //   * If we're not zoomed, then zoom the active pane, making it take the
+    //     full size of the tab. We'll achieve this by changing our response to
+    //     Tab::GetTabContent, so that it'll return the zoomed pane only.
+    //   *  If we're currently zoomed on a pane, un-zoom that pane.
+    // Arguments:
+    // - <none>
+    // Return Value:
+    // - <none>
+    void TerminalTab::ToggleZoom()
+    {
+        if (_zoomedPane)
+        {
+            ExitZoom();
+        }
+        else
+        {
+            EnterZoom();
+        }
+    }
+
+    void TerminalTab::EnterZoom()
+    {
+        // Clear the content first, because with parent focusing it is possible
+        // to zoom the root pane, but setting the content will not trigger the
+        // property changed event since it is the same and you would end up with
+        // an empty tab.
+        Content(nullptr);
+        _zoomedPane = _activePane;
+        _rootPane->Maximize(_zoomedPane);
+        // Update the tab header to show the magnifying glass
+        _tabStatus.IsPaneZoomed(true);
+        Content(_zoomedPane->GetRootElement());
+    }
+    void TerminalTab::ExitZoom()
+    {
+        Content(nullptr);
+        _rootPane->Restore(_zoomedPane);
+        _zoomedPane = nullptr;
+        // Update the tab header to hide the magnifying glass
+        _tabStatus.IsPaneZoomed(false);
+        Content(_rootPane->GetRootElement());
+    }
+
+    bool TerminalTab::IsZoomed()
+    {
+        return _zoomedPane != nullptr;
+    }
+
+    // Method Description:
+    // - Toggle read-only mode on the active pane
+    // - If a parent pane is selected, this will ensure that all children have
+    //   the same read-only status.
+    void TerminalTab::TogglePaneReadOnly()
+    {
+        auto hasReadOnly = false;
+        auto allReadOnly = true;
+        _activePane->WalkTree([&](auto p) {
+            if (const auto& control{ p->GetTerminalControl() })
+            {
+                hasReadOnly |= control.ReadOnly();
+                allReadOnly &= control.ReadOnly();
+            }
+        });
+        _activePane->WalkTree([&](auto p) {
+            if (const auto& control{ p->GetTerminalControl() })
+            {
+                // If all controls have the same read only state then just toggle
+                if (allReadOnly || !hasReadOnly)
+                {
+                    control.ToggleReadOnly();
+                }
+                // otherwise set to all read only.
+                else if (!control.ReadOnly())
+                {
+                    control.ToggleReadOnly();
+                }
+            }
+        });
+    }
+
+    // Method Description:
+    // - Calculates if the tab is read-only.
+    // The tab is considered read-only if one of the panes is read-only.
+    // If after the calculation the tab is read-only we hide the close button on the tab view item
+    void TerminalTab::_RecalculateAndApplyReadOnly()
+    {
+        const auto control = GetActiveTerminalControl();
+        if (control)
+        {
+            const auto isReadOnlyActive = control.ReadOnly();
+            _tabStatus.IsReadOnlyActive(isReadOnlyActive);
+        }
+
+        ReadOnly(_rootPane->ContainsReadOnly());
+        TabViewItem().IsClosable(!ReadOnly());
+    }
+
+    std::shared_ptr<Pane> TerminalTab::GetActivePane() const
+    {
+        return _activePane;
+    }
+
+    // Method Description:
+    // - Creates a text for the title run in the tool tip by returning tab title
+    // or <profile name>: <tab title> in the case the profile name differs from the title
+    // Arguments:
+    // - <none>
+    // Return Value:
+    // - The value to populate in the title run of the tool tip
+    winrt::hstring TerminalTab::_CreateToolTipTitle()
+    {
+        if (const auto& control{ GetActiveTerminalControl() })
+        {
+            const auto profileName{ control.Settings().ProfileName() };
+            if (profileName != Title())
+            {
+                return fmt::format(L"{}: {}", profileName, Title()).data();
+            }
+        }
+
+        return Title();
+    }
+
+    DEFINE_EVENT(TerminalTab, ActivePaneChanged, _ActivePaneChangedHandlers, winrt::delegate<>);
+    DEFINE_EVENT(TerminalTab, ColorSelected, _colorSelected, winrt::delegate<winrt::Windows::UI::Color>);
+    DEFINE_EVENT(TerminalTab, ColorCleared, _colorCleared, winrt::delegate<>);
+    DEFINE_EVENT(TerminalTab, TabRaiseVisualBell, _TabRaiseVisualBellHandlers, winrt::delegate<>);
+    DEFINE_EVENT(TerminalTab, DuplicateRequested, _DuplicateRequestedHandlers, winrt::delegate<>);
+    DEFINE_EVENT(TerminalTab, SplitTabRequested, _SplitTabRequestedHandlers, winrt::delegate<>);
+    DEFINE_EVENT(TerminalTab, ExportTabRequested, _ExportTabRequestedHandlers, winrt::delegate<>);
+}