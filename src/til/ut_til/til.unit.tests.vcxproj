<?xml version="1.0" encoding="utf-8"?>
<Project DefaultTargets="Build" xmlns="http://schemas.microsoft.com/developer/msbuild/2003">
  <PropertyGroup>
    <ProjectGuid>{767268EE-174A-46FE-96F0-EEE698A1BBC9}</ProjectGuid>
    <Keyword>Win32Proj</Keyword>
    <RootNamespace>tilunittests</RootNamespace>
    <ProjectName>til.unit.tests</ProjectName>
    <TargetName>til.Unit.Tests</TargetName>
    <ConfigurationType>DynamicLibrary</ConfigurationType>
  </PropertyGroup>
  <Import Project="$(SolutionDir)src\common.build.pre.props" />
  <Import Project="$(SolutionDir)\src\common.nugetversions.props" />
  <ItemGroup>
    <ClCompile Include="..\precomp.cpp">
      <PrecompiledHeader>Create</PrecompiledHeader>
    </ClCompile>
    <ClCompile Include="BaseTests.cpp" />
    <ClCompile Include="BitmapTests.cpp" />
    <ClCompile Include="CoalesceTests.cpp" />
    <ClCompile Include="ColorTests.cpp" />
    <ClCompile Include="EnumSetTests.cpp" />
<<<<<<< HEAD
    <ClCompile Include="EnvTests.cpp" />
=======
    <ClCompile Include="HashTests.cpp" />
>>>>>>> 7d0baa79
    <ClCompile Include="MathTests.cpp" />
    <ClCompile Include="mutex.cpp" />
    <ClCompile Include="OperatorTests.cpp" />
    <ClCompile Include="PointTests.cpp" />
    <ClCompile Include="RectangleTests.cpp" />
    <ClCompile Include="ReplaceTests.cpp" />
    <ClCompile Include="RunLengthEncodingTests.cpp" />
    <ClCompile Include="SizeTests.cpp" />
    <ClCompile Include="SmallVectorTests.cpp" />
    <ClCompile Include="SomeTests.cpp" />
    <ClCompile Include="SPSCTests.cpp" />
    <ClCompile Include="StaticMapTests.cpp" />
    <ClCompile Include="string.cpp" />
    <ClCompile Include="throttled_func.cpp" />
    <ClCompile Include="u8u16convertTests.cpp" />
    <ClCompile Include="UnicodeTests.cpp" />
  </ItemGroup>
  <ItemGroup>
    <ClInclude Include="..\..\inc\til\at.h" />
    <ClInclude Include="..\..\inc\til\atomic.h" />
    <ClInclude Include="..\..\inc\til\bit.h" />
    <ClInclude Include="..\..\inc\til\bitmap.h" />
    <ClInclude Include="..\..\inc\til\coalesce.h" />
    <ClInclude Include="..\..\inc\til\color.h" />
    <ClInclude Include="..\..\inc\til\enumset.h" />
    <ClInclude Include="..\..\inc\til\hash.h" />
    <ClInclude Include="..\..\inc\til\latch.h" />
    <ClInclude Include="..\..\inc\til\math.h" />
    <ClInclude Include="..\..\inc\til\mutex.h" />
    <ClInclude Include="..\..\inc\til\operators.h" />
    <ClInclude Include="..\..\inc\til\pmr.h" />
    <ClInclude Include="..\..\inc\til\point.h" />
    <ClInclude Include="..\..\inc\til\rand.h" />
    <ClInclude Include="..\..\inc\til\rect.h" />
    <ClInclude Include="..\..\inc\til\replace.h" />
    <ClInclude Include="..\..\inc\til\rle.h" />
    <ClInclude Include="..\..\inc\til\size.h" />
    <ClInclude Include="..\..\inc\til\small_vector.h" />
    <ClInclude Include="..\..\inc\til\some.h" />
    <ClInclude Include="..\..\inc\til\spsc.h" />
    <ClInclude Include="..\..\inc\til\static_map.h" />
    <ClInclude Include="..\..\inc\til\string.h" />
    <ClInclude Include="..\..\inc\til\throttled_func.h" />
    <ClInclude Include="..\..\inc\til\ticket_lock.h" />
    <ClInclude Include="..\..\inc\til\u8u16convert.h" />
    <ClInclude Include="..\..\inc\til\unicode.h" />
    <ClInclude Include="..\precomp.h" />
  </ItemGroup>
  <ItemDefinitionGroup>
    <ClCompile>
      <AdditionalIncludeDirectories>..;$(SolutionDir)src\inc;$(SolutionDir)src\inc\test;%(AdditionalIncludeDirectories)</AdditionalIncludeDirectories>
    </ClCompile>
  </ItemDefinitionGroup>
  <ItemGroup>
    <!-- subsume fmt, one of our dependencies, into contypes. -->
    <ProjectReference Include="..\..\dep\fmt\fmt.vcxproj">
      <Project>{6bae5851-50d5-4934-8d5e-30361a8a40f3}</Project>
    </ProjectReference>
  </ItemGroup>
  <!-- Careful reordering these. Some default props (contained in these files) are order sensitive. -->
  <Import Project="$(SolutionDir)src\common.build.post.props" />
  <Import Project="$(SolutionDir)src\common.build.tests.props" />
  <Import Project="$(SolutionDir)src\common.nugetversions.targets" />
</Project><|MERGE_RESOLUTION|>--- conflicted
+++ resolved
@@ -1,90 +1,87 @@
-<?xml version="1.0" encoding="utf-8"?>
-<Project DefaultTargets="Build" xmlns="http://schemas.microsoft.com/developer/msbuild/2003">
-  <PropertyGroup>
-    <ProjectGuid>{767268EE-174A-46FE-96F0-EEE698A1BBC9}</ProjectGuid>
-    <Keyword>Win32Proj</Keyword>
-    <RootNamespace>tilunittests</RootNamespace>
-    <ProjectName>til.unit.tests</ProjectName>
-    <TargetName>til.Unit.Tests</TargetName>
-    <ConfigurationType>DynamicLibrary</ConfigurationType>
-  </PropertyGroup>
-  <Import Project="$(SolutionDir)src\common.build.pre.props" />
-  <Import Project="$(SolutionDir)\src\common.nugetversions.props" />
-  <ItemGroup>
-    <ClCompile Include="..\precomp.cpp">
-      <PrecompiledHeader>Create</PrecompiledHeader>
-    </ClCompile>
-    <ClCompile Include="BaseTests.cpp" />
-    <ClCompile Include="BitmapTests.cpp" />
-    <ClCompile Include="CoalesceTests.cpp" />
-    <ClCompile Include="ColorTests.cpp" />
-    <ClCompile Include="EnumSetTests.cpp" />
-<<<<<<< HEAD
-    <ClCompile Include="EnvTests.cpp" />
-=======
-    <ClCompile Include="HashTests.cpp" />
->>>>>>> 7d0baa79
-    <ClCompile Include="MathTests.cpp" />
-    <ClCompile Include="mutex.cpp" />
-    <ClCompile Include="OperatorTests.cpp" />
-    <ClCompile Include="PointTests.cpp" />
-    <ClCompile Include="RectangleTests.cpp" />
-    <ClCompile Include="ReplaceTests.cpp" />
-    <ClCompile Include="RunLengthEncodingTests.cpp" />
-    <ClCompile Include="SizeTests.cpp" />
-    <ClCompile Include="SmallVectorTests.cpp" />
-    <ClCompile Include="SomeTests.cpp" />
-    <ClCompile Include="SPSCTests.cpp" />
-    <ClCompile Include="StaticMapTests.cpp" />
-    <ClCompile Include="string.cpp" />
-    <ClCompile Include="throttled_func.cpp" />
-    <ClCompile Include="u8u16convertTests.cpp" />
-    <ClCompile Include="UnicodeTests.cpp" />
-  </ItemGroup>
-  <ItemGroup>
-    <ClInclude Include="..\..\inc\til\at.h" />
-    <ClInclude Include="..\..\inc\til\atomic.h" />
-    <ClInclude Include="..\..\inc\til\bit.h" />
-    <ClInclude Include="..\..\inc\til\bitmap.h" />
-    <ClInclude Include="..\..\inc\til\coalesce.h" />
-    <ClInclude Include="..\..\inc\til\color.h" />
-    <ClInclude Include="..\..\inc\til\enumset.h" />
-    <ClInclude Include="..\..\inc\til\hash.h" />
-    <ClInclude Include="..\..\inc\til\latch.h" />
-    <ClInclude Include="..\..\inc\til\math.h" />
-    <ClInclude Include="..\..\inc\til\mutex.h" />
-    <ClInclude Include="..\..\inc\til\operators.h" />
-    <ClInclude Include="..\..\inc\til\pmr.h" />
-    <ClInclude Include="..\..\inc\til\point.h" />
-    <ClInclude Include="..\..\inc\til\rand.h" />
-    <ClInclude Include="..\..\inc\til\rect.h" />
-    <ClInclude Include="..\..\inc\til\replace.h" />
-    <ClInclude Include="..\..\inc\til\rle.h" />
-    <ClInclude Include="..\..\inc\til\size.h" />
-    <ClInclude Include="..\..\inc\til\small_vector.h" />
-    <ClInclude Include="..\..\inc\til\some.h" />
-    <ClInclude Include="..\..\inc\til\spsc.h" />
-    <ClInclude Include="..\..\inc\til\static_map.h" />
-    <ClInclude Include="..\..\inc\til\string.h" />
-    <ClInclude Include="..\..\inc\til\throttled_func.h" />
-    <ClInclude Include="..\..\inc\til\ticket_lock.h" />
-    <ClInclude Include="..\..\inc\til\u8u16convert.h" />
-    <ClInclude Include="..\..\inc\til\unicode.h" />
-    <ClInclude Include="..\precomp.h" />
-  </ItemGroup>
-  <ItemDefinitionGroup>
-    <ClCompile>
-      <AdditionalIncludeDirectories>..;$(SolutionDir)src\inc;$(SolutionDir)src\inc\test;%(AdditionalIncludeDirectories)</AdditionalIncludeDirectories>
-    </ClCompile>
-  </ItemDefinitionGroup>
-  <ItemGroup>
-    <!-- subsume fmt, one of our dependencies, into contypes. -->
-    <ProjectReference Include="..\..\dep\fmt\fmt.vcxproj">
-      <Project>{6bae5851-50d5-4934-8d5e-30361a8a40f3}</Project>
-    </ProjectReference>
-  </ItemGroup>
-  <!-- Careful reordering these. Some default props (contained in these files) are order sensitive. -->
-  <Import Project="$(SolutionDir)src\common.build.post.props" />
-  <Import Project="$(SolutionDir)src\common.build.tests.props" />
-  <Import Project="$(SolutionDir)src\common.nugetversions.targets" />
-</Project>+<?xml version="1.0" encoding="utf-8"?>
+<Project DefaultTargets="Build" xmlns="http://schemas.microsoft.com/developer/msbuild/2003">
+  <PropertyGroup>
+    <ProjectGuid>{767268EE-174A-46FE-96F0-EEE698A1BBC9}</ProjectGuid>
+    <Keyword>Win32Proj</Keyword>
+    <RootNamespace>tilunittests</RootNamespace>
+    <ProjectName>til.unit.tests</ProjectName>
+    <TargetName>til.Unit.Tests</TargetName>
+    <ConfigurationType>DynamicLibrary</ConfigurationType>
+  </PropertyGroup>
+  <Import Project="$(SolutionDir)src\common.build.pre.props" />
+  <Import Project="$(SolutionDir)\src\common.nugetversions.props" />
+  <ItemGroup>
+    <ClCompile Include="..\precomp.cpp">
+      <PrecompiledHeader>Create</PrecompiledHeader>
+    </ClCompile>
+    <ClCompile Include="BaseTests.cpp" />
+    <ClCompile Include="BitmapTests.cpp" />
+    <ClCompile Include="CoalesceTests.cpp" />
+    <ClCompile Include="ColorTests.cpp" />
+    <ClCompile Include="EnumSetTests.cpp" />
+    <ClCompile Include="EnvTests.cpp" />
+    <ClCompile Include="HashTests.cpp" />
+    <ClCompile Include="MathTests.cpp" />
+    <ClCompile Include="mutex.cpp" />
+    <ClCompile Include="OperatorTests.cpp" />
+    <ClCompile Include="PointTests.cpp" />
+    <ClCompile Include="RectangleTests.cpp" />
+    <ClCompile Include="ReplaceTests.cpp" />
+    <ClCompile Include="RunLengthEncodingTests.cpp" />
+    <ClCompile Include="SizeTests.cpp" />
+    <ClCompile Include="SmallVectorTests.cpp" />
+    <ClCompile Include="SomeTests.cpp" />
+    <ClCompile Include="SPSCTests.cpp" />
+    <ClCompile Include="StaticMapTests.cpp" />
+    <ClCompile Include="string.cpp" />
+    <ClCompile Include="throttled_func.cpp" />
+    <ClCompile Include="u8u16convertTests.cpp" />
+    <ClCompile Include="UnicodeTests.cpp" />
+  </ItemGroup>
+  <ItemGroup>
+    <ClInclude Include="..\..\inc\til\at.h" />
+    <ClInclude Include="..\..\inc\til\atomic.h" />
+    <ClInclude Include="..\..\inc\til\bit.h" />
+    <ClInclude Include="..\..\inc\til\bitmap.h" />
+    <ClInclude Include="..\..\inc\til\coalesce.h" />
+    <ClInclude Include="..\..\inc\til\color.h" />
+    <ClInclude Include="..\..\inc\til\enumset.h" />
+    <ClInclude Include="..\..\inc\til\hash.h" />
+    <ClInclude Include="..\..\inc\til\latch.h" />
+    <ClInclude Include="..\..\inc\til\math.h" />
+    <ClInclude Include="..\..\inc\til\mutex.h" />
+    <ClInclude Include="..\..\inc\til\operators.h" />
+    <ClInclude Include="..\..\inc\til\pmr.h" />
+    <ClInclude Include="..\..\inc\til\point.h" />
+    <ClInclude Include="..\..\inc\til\rand.h" />
+    <ClInclude Include="..\..\inc\til\rect.h" />
+    <ClInclude Include="..\..\inc\til\replace.h" />
+    <ClInclude Include="..\..\inc\til\rle.h" />
+    <ClInclude Include="..\..\inc\til\size.h" />
+    <ClInclude Include="..\..\inc\til\small_vector.h" />
+    <ClInclude Include="..\..\inc\til\some.h" />
+    <ClInclude Include="..\..\inc\til\spsc.h" />
+    <ClInclude Include="..\..\inc\til\static_map.h" />
+    <ClInclude Include="..\..\inc\til\string.h" />
+    <ClInclude Include="..\..\inc\til\throttled_func.h" />
+    <ClInclude Include="..\..\inc\til\ticket_lock.h" />
+    <ClInclude Include="..\..\inc\til\u8u16convert.h" />
+    <ClInclude Include="..\..\inc\til\unicode.h" />
+    <ClInclude Include="..\precomp.h" />
+  </ItemGroup>
+  <ItemDefinitionGroup>
+    <ClCompile>
+      <AdditionalIncludeDirectories>..;$(SolutionDir)src\inc;$(SolutionDir)src\inc\test;%(AdditionalIncludeDirectories)</AdditionalIncludeDirectories>
+    </ClCompile>
+  </ItemDefinitionGroup>
+  <ItemGroup>
+    <!-- subsume fmt, one of our dependencies, into contypes. -->
+    <ProjectReference Include="..\..\dep\fmt\fmt.vcxproj">
+      <Project>{6bae5851-50d5-4934-8d5e-30361a8a40f3}</Project>
+    </ProjectReference>
+  </ItemGroup>
+  <!-- Careful reordering these. Some default props (contained in these files) are order sensitive. -->
+  <Import Project="$(SolutionDir)src\common.build.post.props" />
+  <Import Project="$(SolutionDir)src\common.build.tests.props" />
+  <Import Project="$(SolutionDir)src\common.nugetversions.targets" />
+</Project>