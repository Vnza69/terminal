--- conflicted
+++ resolved
@@ -1,207 +1,172 @@
-/*++
-Copyright (c) Microsoft Corporation
-Licensed under the MIT license.
-
-Module Name:
-- Row.hpp
-
-Abstract:
-- data structure for information associated with one row of screen buffer
-
-Author(s):
-- Michael Niksa (miniksa) 10-Apr-2014
-- Paul Campbell (paulcam) 10-Apr-2014
-
-Revision History:
-- From components of output.h/.c
-  by Therese Stowell (ThereseS) 1990-1991
-- Pulled into its own file from textBuffer.hpp/cpp (AustDi, 2017)
---*/
-
-#pragma once
-
-#include <span>
-
-#include <til/rle.h>
-
-#include "LineRendition.hpp"
-#include "OutputCell.hpp"
-#include "OutputCellIterator.hpp"
-
-class TextBuffer;
-
-enum class DelimiterClass
-{
-    ControlChar,
-    DelimiterChar,
-    RegularChar
-};
-
-class ROW final
-{
-public:
-<<<<<<< HEAD
-    ROW(const til::CoordType rowId, const til::CoordType rowWidth, const TextAttribute fillAttribute, TextBuffer* const pParent);
-
-    til::CoordType size() const noexcept { return _rowWidth; }
-
-    void SetWrapForced(const bool wrap) noexcept { _wrapForced = wrap; }
-    bool WasWrapForced() const noexcept { return _wrapForced; }
-
-    void SetDoubleBytePadded(const bool doubleBytePadded) noexcept { _doubleBytePadded = doubleBytePadded; }
-    bool WasDoubleBytePadded() const noexcept { return _doubleBytePadded; }
-
-    const CharRow& GetCharRow() const noexcept { return _charRow; }
-    CharRow& GetCharRow() noexcept { return _charRow; }
-
-    const ATTR_ROW& GetAttrRow() const noexcept { return _attrRow; }
-    ATTR_ROW& GetAttrRow() noexcept { return _attrRow; }
-
-    LineRendition GetLineRendition() const noexcept { return _lineRendition; }
-    void SetLineRendition(const LineRendition lineRendition) noexcept { _lineRendition = lineRendition; }
-
-    til::CoordType GetId() const noexcept { return _id; }
-    void SetId(const til::CoordType id) noexcept { _id = id; }
-
-    bool Reset(const TextAttribute Attr);
-    [[nodiscard]] HRESULT Resize(const til::CoordType width);
-
-    void ClearColumn(const til::CoordType column);
-    std::wstring GetText(const til::CoordType start = 0) const { return _charRow.GetText(start); }
-
-    UnicodeStorage& GetUnicodeStorage() noexcept;
-    const UnicodeStorage& GetUnicodeStorage() const noexcept;
-
-    OutputCellIterator WriteCells(OutputCellIterator it, const til::CoordType index, const std::optional<bool> wrap = std::nullopt, std::optional<til::CoordType> limitRight = std::nullopt);
-=======
-    ROW() = default;
-    ROW(wchar_t* charsBuffer, uint16_t* charOffsetsBuffer, uint16_t rowWidth, const TextAttribute& fillAttribute);
-
-    ROW(const ROW& other) = delete;
-    ROW& operator=(const ROW& other) = delete;
-
-    explicit ROW(ROW&& other) = default;
-    ROW& operator=(ROW&& other) = default;
-
-    friend void swap(ROW& lhs, ROW& rhs) noexcept;
-
-    void SetWrapForced(const bool wrap) noexcept;
-    bool WasWrapForced() const noexcept;
-    void SetDoubleBytePadded(const bool doubleBytePadded) noexcept;
-    bool WasDoubleBytePadded() const noexcept;
-    void SetLineRendition(const LineRendition lineRendition) noexcept;
-    LineRendition GetLineRendition() const noexcept;
-
-    void Reset(const TextAttribute& attr);
-    void Resize(wchar_t* charsBuffer, uint16_t* charOffsetsBuffer, uint16_t rowWidth, const TextAttribute& fillAttribute);
-    void TransferAttributes(const til::small_rle<TextAttribute, uint16_t, 1>& attr, til::CoordType newWidth);
-
-    void ClearCell(til::CoordType column);
-    OutputCellIterator WriteCells(OutputCellIterator it, til::CoordType columnBegin, std::optional<bool> wrap = std::nullopt, std::optional<til::CoordType> limitRight = std::nullopt);
-    bool SetAttrToEnd(til::CoordType columnBegin, TextAttribute attr);
-    void ReplaceAttributes(til::CoordType beginIndex, til::CoordType endIndex, const TextAttribute& newAttr);
-    void ReplaceCharacters(til::CoordType columnBegin, til::CoordType width, const std::wstring_view& chars);
-
-    const til::small_rle<TextAttribute, uint16_t, 1>& Attributes() const noexcept;
-    TextAttribute GetAttrByColumn(til::CoordType column) const;
-    std::vector<uint16_t> GetHyperlinks() const;
-    uint16_t size() const noexcept;
-    til::CoordType MeasureLeft() const noexcept;
-    til::CoordType MeasureRight() const noexcept;
-    bool ContainsText() const noexcept;
-    std::wstring_view GlyphAt(til::CoordType column) const noexcept;
-    DbcsAttribute DbcsAttrAt(til::CoordType column) const noexcept;
-    std::wstring_view GetText() const noexcept;
-    DelimiterClass DelimiterClassAt(til::CoordType column, const std::wstring_view& wordDelimiters) const noexcept;
-
-    auto AttrBegin() const noexcept { return _attr.begin(); }
-    auto AttrEnd() const noexcept { return _attr.end(); }
->>>>>>> a01500f0
-
-#ifdef UNIT_TESTING
-    friend constexpr bool operator==(const ROW& a, const ROW& b) noexcept;
-    friend class RowTests;
-#endif
-
-private:
-    // To simplify the detection of wide glyphs, we don't just store the simple character offset as described
-    // for _charOffsets. Instead we use the most significant bit to indicate whether any column is the
-    // trailing half of a wide glyph. This simplifies many implementation details via _uncheckedIsTrailer.
-    static constexpr uint16_t CharOffsetsTrailer = 0x8000;
-    static constexpr uint16_t CharOffsetsMask = 0x7fff;
-
-    template<typename T>
-    static constexpr uint16_t _clampedUint16(T v) noexcept;
-    template<typename T>
-    constexpr uint16_t _clampedColumn(T v) const noexcept;
-    template<typename T>
-    constexpr uint16_t _clampedColumnInclusive(T v) const noexcept;
-
-    wchar_t _uncheckedChar(size_t off) const noexcept;
-    uint16_t _charSize() const noexcept;
-    uint16_t _uncheckedCharOffset(size_t col) const noexcept;
-    bool _uncheckedIsTrailer(size_t col) const noexcept;
-
-    void _init() noexcept;
-    void _resizeChars(uint16_t colExtEnd, uint16_t chExtBeg, uint16_t chExtEnd, size_t chExtEndNew);
-
-    // These fields are a bit "wasteful", but it makes all this a bit more robust against
-    // programming errors during initial development (which is when this comment was written).
-    // * _chars and _charsHeap are redundant
-    //   If _charsHeap is stored in _chars, we can still infer that
-    //   _chars was allocated on the heap if _chars != _charsBuffer.
-    // * _chars doesn't need a size_t size()
-    //   The size may never exceed an uint16_t anyways.
-    // * _charOffsets doesn't need a size() at all
-    //   The length is already stored in _columns.
-
-    // Most text uses only a single wchar_t per codepoint / grapheme cluster.
-    // That's why TextBuffer allocates a large blob of virtual memory which we can use as
-    // a simplified chars buffer, without having to allocate any additional heap memory.
-    // _charsBuffer fits _columnCount characters at most.
-    wchar_t* _charsBuffer = nullptr;
-    // ...but if this ROW needs to store more than _columnCount characters
-    // then it will allocate a larger string on the heap and store it here.
-    // The capacity of this string on the heap is stored in _chars.size().
-    std::unique_ptr<wchar_t[]> _charsHeap;
-    // _chars either refers to our _charsBuffer or _charsHeap, defaulting to the former.
-    // _chars.size() is NOT the length of the string, but rather its capacity.
-    // _charOffsets[_columnCount] stores the length.
-    std::span<wchar_t> _chars;
-    // _charOffsets accelerates indexing into the above _chars string given a terminal column,
-    // by storing the character index/offset at which a column's text in _chars starts.
-    // It stores 1 more item than this row is wide, allowing it to store the
-    // past-the-end offset, which is thus equal to the length of the string.
-    //
-    // For instance given a 4 column ROW containing "abcd" it would store 01234,
-    // because each of "abcd" are 1 column wide and 1 wchar_t per column.
-    // Given "a\u732Bd" it would store 01123, because "\u732B" is a wide glyph
-    // and "11" indicates that both column 1 and 2 start at &_chars[1] (= wide glyph).
-    // The fact that the next offset is 2 tells us that the glyph is 1 wchar_t long.
-    // Given "a\uD83D\uDE00d" ("\uD83D\uDE00" is an Emoji) it would store 01134,
-    // because while it's 2 cells wide as indicated by 2 offsets that are identical (11),
-    // the next offset is 3, which indicates that the glyph is 3-1 = 2 wchar_t long.
-    //
-    // In other words, _charOffsets tells us both the width in chars and width in columns.
-    // See CharOffsetsTrailer for more information.
-    std::span<uint16_t> _charOffsets;
-    // _attr is a run-length-encoded vector of TextAttribute with a decompressed
-    // length equal to _columnCount (= 1 TextAttribute per column).
-    til::small_rle<TextAttribute, uint16_t, 1> _attr;
-    // The width of the row in visual columns.
-    uint16_t _columnCount = 0;
-    // Stores double-width/height (DECSWL/DECDWL/DECDHL) attributes.
-    LineRendition _lineRendition = LineRendition::SingleWidth;
-    // Occurs when the user runs out of text in a given row and we're forced to wrap the cursor to the next line
-    bool _wrapForced = false;
-    // Occurs when the user runs out of text to support a double byte character and we're forced to the next line
-    bool _doubleBytePadded = false;
-};
-
-#ifdef UNIT_TESTING
-constexpr bool operator==(const ROW& a, const ROW& b) noexcept
-{
-    // comparison is only used in the tests; this should suffice.
-    return a._charsBuffer == b._charsBuffer;
-}
-#endif
+/*++
+Copyright (c) Microsoft Corporation
+Licensed under the MIT license.
+
+Module Name:
+- Row.hpp
+
+Abstract:
+- data structure for information associated with one row of screen buffer
+
+Author(s):
+- Michael Niksa (miniksa) 10-Apr-2014
+- Paul Campbell (paulcam) 10-Apr-2014
+
+Revision History:
+- From components of output.h/.c
+  by Therese Stowell (ThereseS) 1990-1991
+- Pulled into its own file from textBuffer.hpp/cpp (AustDi, 2017)
+--*/
+
+#pragma once
+
+#include <span>
+
+#include <til/rle.h>
+
+#include "LineRendition.hpp"
+#include "OutputCell.hpp"
+#include "OutputCellIterator.hpp"
+
+class TextBuffer;
+
+enum class DelimiterClass
+{
+    ControlChar,
+    DelimiterChar,
+    RegularChar
+};
+
+class ROW final
+{
+public:
+    ROW() = default;
+    ROW(wchar_t* charsBuffer, uint16_t* charOffsetsBuffer, uint16_t rowWidth, const TextAttribute& fillAttribute);
+
+    ROW(const ROW& other) = delete;
+    ROW& operator=(const ROW& other) = delete;
+
+    explicit ROW(ROW&& other) = default;
+    ROW& operator=(ROW&& other) = default;
+
+    friend void swap(ROW& lhs, ROW& rhs) noexcept;
+
+    void SetWrapForced(const bool wrap) noexcept;
+    bool WasWrapForced() const noexcept;
+    void SetDoubleBytePadded(const bool doubleBytePadded) noexcept;
+    bool WasDoubleBytePadded() const noexcept;
+    void SetLineRendition(const LineRendition lineRendition) noexcept;
+    LineRendition GetLineRendition() const noexcept;
+
+    void Reset(const TextAttribute& attr);
+    void Resize(wchar_t* charsBuffer, uint16_t* charOffsetsBuffer, uint16_t rowWidth, const TextAttribute& fillAttribute);
+    void TransferAttributes(const til::small_rle<TextAttribute, uint16_t, 1>& attr, til::CoordType newWidth);
+
+    void ClearCell(til::CoordType column);
+    OutputCellIterator WriteCells(OutputCellIterator it, til::CoordType columnBegin, std::optional<bool> wrap = std::nullopt, std::optional<til::CoordType> limitRight = std::nullopt);
+    bool SetAttrToEnd(til::CoordType columnBegin, TextAttribute attr);
+    void ReplaceAttributes(til::CoordType beginIndex, til::CoordType endIndex, const TextAttribute& newAttr);
+    void ReplaceCharacters(til::CoordType columnBegin, til::CoordType width, const std::wstring_view& chars);
+
+    const til::small_rle<TextAttribute, uint16_t, 1>& Attributes() const noexcept;
+    TextAttribute GetAttrByColumn(til::CoordType column) const;
+    std::vector<uint16_t> GetHyperlinks() const;
+    uint16_t size() const noexcept;
+    til::CoordType MeasureLeft() const noexcept;
+    til::CoordType MeasureRight() const noexcept;
+    bool ContainsText() const noexcept;
+    std::wstring_view GlyphAt(til::CoordType column) const noexcept;
+    DbcsAttribute DbcsAttrAt(til::CoordType column) const noexcept;
+    std::wstring_view GetText() const noexcept;
+    DelimiterClass DelimiterClassAt(til::CoordType column, const std::wstring_view& wordDelimiters) const noexcept;
+
+    auto AttrBegin() const noexcept { return _attr.begin(); }
+    auto AttrEnd() const noexcept { return _attr.end(); }
+
+#ifdef UNIT_TESTING
+    friend constexpr bool operator==(const ROW& a, const ROW& b) noexcept;
+    friend class RowTests;
+#endif
+
+private:
+    // To simplify the detection of wide glyphs, we don't just store the simple character offset as described
+    // for _charOffsets. Instead we use the most significant bit to indicate whether any column is the
+    // trailing half of a wide glyph. This simplifies many implementation details via _uncheckedIsTrailer.
+    static constexpr uint16_t CharOffsetsTrailer = 0x8000;
+    static constexpr uint16_t CharOffsetsMask = 0x7fff;
+
+    template<typename T>
+    static constexpr uint16_t _clampedUint16(T v) noexcept;
+    template<typename T>
+    constexpr uint16_t _clampedColumn(T v) const noexcept;
+    template<typename T>
+    constexpr uint16_t _clampedColumnInclusive(T v) const noexcept;
+
+    wchar_t _uncheckedChar(size_t off) const noexcept;
+    uint16_t _charSize() const noexcept;
+    uint16_t _uncheckedCharOffset(size_t col) const noexcept;
+    bool _uncheckedIsTrailer(size_t col) const noexcept;
+
+    void _init() noexcept;
+    void _resizeChars(uint16_t colExtEnd, uint16_t chExtBeg, uint16_t chExtEnd, size_t chExtEndNew);
+
+    // These fields are a bit "wasteful", but it makes all this a bit more robust against
+    // programming errors during initial development (which is when this comment was written).
+    // * _chars and _charsHeap are redundant
+    //   If _charsHeap is stored in _chars, we can still infer that
+    //   _chars was allocated on the heap if _chars != _charsBuffer.
+    // * _chars doesn't need a size_t size()
+    //   The size may never exceed an uint16_t anyways.
+    // * _charOffsets doesn't need a size() at all
+    //   The length is already stored in _columns.
+
+    // Most text uses only a single wchar_t per codepoint / grapheme cluster.
+    // That's why TextBuffer allocates a large blob of virtual memory which we can use as
+    // a simplified chars buffer, without having to allocate any additional heap memory.
+    // _charsBuffer fits _columnCount characters at most.
+    wchar_t* _charsBuffer = nullptr;
+    // ...but if this ROW needs to store more than _columnCount characters
+    // then it will allocate a larger string on the heap and store it here.
+    // The capacity of this string on the heap is stored in _chars.size().
+    std::unique_ptr<wchar_t[]> _charsHeap;
+    // _chars either refers to our _charsBuffer or _charsHeap, defaulting to the former.
+    // _chars.size() is NOT the length of the string, but rather its capacity.
+    // _charOffsets[_columnCount] stores the length.
+    std::span<wchar_t> _chars;
+    // _charOffsets accelerates indexing into the above _chars string given a terminal column,
+    // by storing the character index/offset at which a column's text in _chars starts.
+    // It stores 1 more item than this row is wide, allowing it to store the
+    // past-the-end offset, which is thus equal to the length of the string.
+    //
+    // For instance given a 4 column ROW containing "abcd" it would store 01234,
+    // because each of "abcd" are 1 column wide and 1 wchar_t per column.
+    // Given "a\u732Bd" it would store 01123, because "\u732B" is a wide glyph
+    // and "11" indicates that both column 1 and 2 start at &_chars[1] (= wide glyph).
+    // The fact that the next offset is 2 tells us that the glyph is 1 wchar_t long.
+    // Given "a\uD83D\uDE00d" ("\uD83D\uDE00" is an Emoji) it would store 01134,
+    // because while it's 2 cells wide as indicated by 2 offsets that are identical (11),
+    // the next offset is 3, which indicates that the glyph is 3-1 = 2 wchar_t long.
+    //
+    // In other words, _charOffsets tells us both the width in chars and width in columns.
+    // See CharOffsetsTrailer for more information.
+    std::span<uint16_t> _charOffsets;
+    // _attr is a run-length-encoded vector of TextAttribute with a decompressed
+    // length equal to _columnCount (= 1 TextAttribute per column).
+    til::small_rle<TextAttribute, uint16_t, 1> _attr;
+    // The width of the row in visual columns.
+    uint16_t _columnCount = 0;
+    // Stores double-width/height (DECSWL/DECDWL/DECDHL) attributes.
+    LineRendition _lineRendition = LineRendition::SingleWidth;
+    // Occurs when the user runs out of text in a given row and we're forced to wrap the cursor to the next line
+    bool _wrapForced = false;
+    // Occurs when the user runs out of text to support a double byte character and we're forced to the next line
+    bool _doubleBytePadded = false;
+};
+
+#ifdef UNIT_TESTING
+constexpr bool operator==(const ROW& a, const ROW& b) noexcept
+{
+    // comparison is only used in the tests; this should suffice.
+    return a._charsBuffer == b._charsBuffer;
+}
+#endif